{
  "name": "epicenter-libs",
<<<<<<< HEAD
  "version": "3.6.1",
  "main": "dist/cjs/epicenter.cjs.js",
  "module": "dist/module/epicenter.esm.js",
  "browser": "dist/browser/epicenter.esm.js",
=======
  "version": "3.7.0",
  "type": "module",
  "main": "dist/epicenter.js",
  "module": "dist/epicenter.esm.js",
  "browser": "dist/epicenter.iife.js",
>>>>>>> 234a4c4a
  "types": "dist/types/index.d.ts",
  "files": [
    "browser/*",
    "module/*",
    "cjs/*",
    "types/*"
  ],
  "scripts": {
    "test": "karma start --browsers ChromeHeadless karma.conf.cjs",
    "single-test": "karma start --browsers ChromeHeadless karma.conf.cjs --single-run",
    "changelog": "npx conventional-changelog-cli -p angular -i CHANGELOG.md -s",
    "changelog:all": "npx conventional-changelog -p angular -i CHANGELOG.md -s -r 0",
    "type-check": "tsc --noEmit",
    "type-check:watch": "npm run type-check -- --watch",
    "build:clean": "rimraf dist",
    "build:types": "tsc --emitDeclarationOnly",
    "build:js": "rollup -c -m",
    "build": "npm run build:clean && npm run build:types && npm run build:js",
    "start": "rollup -c rollup.config.dev.js -m inline -w"
  },
  "browserslist": [
    "defaults",
    "not IE 11",
    "maintained node versions"
  ],
  "commitlint": {
    "extends": [
      "@commitlint/config-conventional"
    ]
  },
  "pre-push": {
    "run": [
      "single-test"
    ]
  },
  "husky": {
    "hooks": {
      "commit-msg": "commitlint -E HUSKY_GIT_PARAMS"
    }
  },
  "dependencies": {
    "@babel/runtime": "^7.15.3",
    "cometd": "^4.0.9",
    "core-js": "^3.8.2",
    "cross-fetch": "^3.0.6"
  },
  "devDependencies": {
    "@babel/cli": "^7.12.10",
    "@babel/core": "^7.12.10",
    "@babel/plugin-proposal-class-properties": "^7.12.1",
    "@babel/plugin-proposal-nullish-coalescing-operator": "^7.12.1",
    "@babel/plugin-proposal-numeric-separator": "^7.12.7",
    "@babel/plugin-proposal-optional-chaining": "^7.12.7",
    "@babel/plugin-proposal-private-methods": "^7.12.1",
    "@babel/plugin-transform-runtime": "^7.15.0",
    "@babel/preset-env": "^7.12.11",
    "@babel/preset-typescript": "^7.12.7",
    "@commitlint/cli": "^11.0.0",
    "@commitlint/config-conventional": "^11.0.0",
    "@rollup/plugin-alias": "^3.1.2",
    "@rollup/plugin-babel": "^5.2.3",
    "@rollup/plugin-commonjs": "^16.0.0",
    "@rollup/plugin-node-resolve": "^10.0.0",
    "@rollup/plugin-replace": "^2.3.4",
    "@types/cometd": "^4.0.8",
    "@typescript-eslint/eslint-plugin": "^4.14.2",
    "@typescript-eslint/parser": "^4.14.2",
    "babel-eslint": "^10.1.0",
    "babel-loader": "^8.2.2",
    "chai": "^4.2.0",
    "clean-webpack-plugin": "^3.0.0",
    "conventional-changelog-cli": "^2.1.1",
    "eslint": "^6.8.0",
    "husky": "^4.3.8",
    "karma": "^3.1.4",
    "karma-chai": "^0.1.0",
    "karma-chrome-launcher": "^2.2.0",
    "karma-mocha": "^1.3.0",
    "karma-mocha-reporter": "^2.2.5",
    "karma-webpack": "^3.0.5",
    "mocha": "^5.2.0",
    "pre-push": "^0.1.1",
    "rollup": "^2.38.4",
    "rollup-plugin-filesize": "^9.1.0",
    "rollup-plugin-progress": "^1.1.2",
    "rollup-plugin-terser": "^7.0.2",
    "rollup-plugin-visualizer": "^4.2.0",
    "sinon": "^7.2.2",
    "sinon-chai": "^3.5.0",
    "typedoc": "^0.21.9",
    "typescript": "^4.1.3",
    "webpack": "^4.46.0",
    "webpack-bundle-analyzer": "^3.9.0",
    "webpack-cli": "^3.3.12",
    "webpack-merge": "^4.2.2"
  }
}<|MERGE_RESOLUTION|>--- conflicted
+++ resolved
@@ -1,17 +1,9 @@
 {
   "name": "epicenter-libs",
-<<<<<<< HEAD
-  "version": "3.6.1",
+  "version": "3.7.1",
   "main": "dist/cjs/epicenter.cjs.js",
   "module": "dist/module/epicenter.esm.js",
   "browser": "dist/browser/epicenter.esm.js",
-=======
-  "version": "3.7.0",
-  "type": "module",
-  "main": "dist/epicenter.js",
-  "module": "dist/epicenter.esm.js",
-  "browser": "dist/epicenter.iife.js",
->>>>>>> 234a4c4a
   "types": "dist/types/index.d.ts",
   "files": [
     "browser/*",
