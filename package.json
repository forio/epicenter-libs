--- conflicted
+++ resolved
@@ -45,23 +45,8 @@
     }
   },
   "dependencies": {
-<<<<<<< HEAD
-    "cometd": "^4.0.7",
+    "cometd": "^4.0.9",
     "core-js": "^3.8.2",
-    "cross-fetch": "^3.0.6"
-  },
-  "devDependencies": {
-    "@babel/cli": "^7.12.1",
-    "@babel/core": "^7.9.0",
-    "@babel/plugin-proposal-class-properties": "^7.5.5",
-    "@babel/plugin-proposal-nullish-coalescing-operator": "^7.8.3",
-    "@babel/plugin-proposal-numeric-separator": "^7.8.3",
-    "@babel/plugin-proposal-optional-chaining": "^7.9.0",
-    "@babel/plugin-proposal-private-methods": "^7.4.4",
-    "@babel/preset-env": "^7.9.5",
-=======
-    "@babel/runtime": "^7.12.5",
-    "cometd": "^4.0.9",
     "cross-fetch": "^3.0.6"
   },
   "devDependencies": {
@@ -72,9 +57,7 @@
     "@babel/plugin-proposal-numeric-separator": "^7.12.7",
     "@babel/plugin-proposal-optional-chaining": "^7.12.7",
     "@babel/plugin-proposal-private-methods": "^7.12.1",
-    "@babel/plugin-transform-runtime": "^7.12.10",
     "@babel/preset-env": "^7.12.11",
->>>>>>> b9e1239b
     "@babel/preset-typescript": "^7.12.7",
     "@commitlint/cli": "^11.0.0",
     "@commitlint/config-conventional": "^11.0.0",
