import sinon from 'sinon';
import chai from 'chai';
import { ACCOUNT, PROJECT, SESSION, OK_CODE, CREATED_CODE, GENERIC_OPTIONS } from './common';
chai.use(require('sinon-chai'));


describe('Run API Service', () => {
    const { config, runAdapter, authAdapter, SCOPE_BOUNDARY, ROLE, RITUAL } = epicenter;
    let fakeServer;
    const testedMethods = [];

    config.accountShortName = ACCOUNT;
    config.projectShortName = PROJECT;

    before(() => {
        fakeServer = sinon.fakeServer.create();
        authAdapter.setLocalSession(SESSION);

        fakeServer.respondWith('DELETE', /(.*)\/run/, function(xhr, id) {
            const RESPONSE = { /* Doesn't matter what goes here -- just need the fakeServer to respond w/ something */ };
            xhr.respond(OK_CODE, { 'content-type': 'application/json' }, JSON.stringify(RESPONSE));
        });
        fakeServer.respondWith('GET', /(.*)\/run/, function(xhr, id) {
            const RESPONSE = { values: [/* Need values here to account for built-in pagination */] };
            xhr.respond(OK_CODE, { 'Content-Type': 'application/json' }, JSON.stringify(RESPONSE));
        });
        fakeServer.respondWith('POST', /(.*)\/run/, function(xhr, id) {
            const RESPONSE = { /* Doesn't matter what goes here -- just need the fakeServer to respond w/ something */ };
            xhr.respond(CREATED_CODE, { 'Content-Type': 'application/json' }, JSON.stringify(RESPONSE));
        });
        fakeServer.respondWith('PATCH', /(.*)\/run/, function(xhr, id) {
            const RESPONSE = { /* Doesn't matter what goes here -- just need the fakeServer to respond w/ something */ };
            xhr.respond(CREATED_CODE, { 'Content-Type': 'application/json' }, JSON.stringify(RESPONSE));
        });

        fakeServer.respondImmediately = true;
    });

    after(() => {
        fakeServer.restore();
        authAdapter.setLocalSession(undefined);
    });

    describe('runAdapter.create', () => {
        const MODEL = 'model.vmf';
        const WORLD_SCOPE = { scopeBoundary: SCOPE_BOUNDARY.WORLD, scopeKey: 123456789123456 };
        const GROUP_SCOPE = { scopeBoundary: SCOPE_BOUNDARY.GROUP, scopeKey: 123456789123456 };
        it('Should do a POST', async() => {
            await runAdapter.create(MODEL, WORLD_SCOPE);
            const req = fakeServer.requests.pop();
            req.method.toUpperCase().should.equal('POST');
        });
        it('Should have authorization', async() => {
            await runAdapter.create(MODEL, WORLD_SCOPE);
            const req = fakeServer.requests.pop();
            req.requestHeaders.should.have.property('authorization', `Bearer ${SESSION.token}`);
        });
        it('Should use the run URL', async() => {
            await runAdapter.create(MODEL, WORLD_SCOPE);
            const req = fakeServer.requests.pop();
            req.url.should.equal(`https://${config.apiHost}/api/v${config.apiVersion}/${ACCOUNT}/${PROJECT}/run`);
        });
        it('Should support generic URL options', async() => {
            await runAdapter.create(MODEL, WORLD_SCOPE, GENERIC_OPTIONS);
            const req = fakeServer.requests.pop();
            const { server, accountShortName, projectShortName } = GENERIC_OPTIONS;
            req.url.should.equal(`${server}/api/v${config.apiVersion}/${accountShortName}/${projectShortName}/run`);
        });
        it('Should pass the run to the request body', async() => {
            await runAdapter.create(MODEL, WORLD_SCOPE, {
                readLock: ROLE.AUTHOR,
                writeLock: ROLE.AUTHOR,
                userKey: 'userkey',
                ephemeral: true,
                trackingKey: 'trackingkey',
            });
            const req = fakeServer.requests.pop();
            const body = JSON.parse(req.requestBody);
            body.should.have.property('scope');
            body.scope.scopeBoundary.should.equal(WORLD_SCOPE.scopeBoundary);
            body.scope.scopeKey.should.equal(WORLD_SCOPE.scopeKey);
            body.should.have.property('permit');
            body.permit.readLock.should.equal(ROLE.AUTHOR);
            body.permit.writeLock.should.equal(ROLE.AUTHOR);
            body.trackingKey.should.equal('trackingkey');
            body.modelFile.should.equal(MODEL);
            body.morphology.should.equal('MANY');
            body.ephemeral.should.equal(true);
            body.modelContext.should.be.an('object').that.is.empty;
            body.executionContext.should.be.an('object').that.is.empty;
        });
        it('Should have read lock default to participant when using world scope', async() => {
            await runAdapter.create(MODEL, WORLD_SCOPE);
            const req = fakeServer.requests.pop();
            const body = JSON.parse(req.requestBody);
            body.permit.readLock.should.equal(ROLE.PARTICIPANT);
        });
        it('Should not provide a userKey with a world scope', async() => {
            await runAdapter.create(MODEL, WORLD_SCOPE);
            const req = fakeServer.requests.pop();
            const body = JSON.parse(req.requestBody);
            body.scope.should.not.have.property('userKey');
        });
        it('Should use a user read lock when creating with a group scope', async() => {
            await runAdapter.create(MODEL, GROUP_SCOPE);
            const req = fakeServer.requests.pop();
            const body = JSON.parse(req.requestBody);
            body.permit.readLock.should.equal(ROLE.USER);
        });
        it('Should use the session\'s user key as when one is not provided one for group scope ', async() => {
            await runAdapter.create(MODEL, GROUP_SCOPE);
            const req = fakeServer.requests.pop();
            const body = JSON.parse(req.requestBody);
            body.scope.userKey.should.equal(authAdapter.getLocalSession().userKey);
        });
        testedMethods.push('create');
    });
    describe('runAdapter.clone', () => {
        const RUN_KEY = 'runkey';
        it('Should do a POST', async() => {
            await runAdapter.clone(RUN_KEY);
            const req = fakeServer.requests.pop();
            req.method.toUpperCase().should.equal('POST');
        });
        it('Should have authorization', async() => {
            await runAdapter.clone(RUN_KEY);
            const req = fakeServer.requests.pop();
            req.requestHeaders.should.have.property('authorization', `Bearer ${SESSION.token}`);
        });
        it('Should use the run/clone/runKey URL', async() => {
            await runAdapter.clone(RUN_KEY);
            const req = fakeServer.requests.pop();
            req.url.should.equal(`https://${config.apiHost}/api/v${config.apiVersion}/${ACCOUNT}/${PROJECT}/run/clone/${RUN_KEY}`);
        });
        it('Should support generic URL options', async() => {
            await runAdapter.clone(RUN_KEY, GENERIC_OPTIONS);
            const req = fakeServer.requests.pop();
            const { server, accountShortName, projectShortName } = GENERIC_OPTIONS;
            req.url.should.equal(`${server}/api/v${config.apiVersion}/${accountShortName}/${projectShortName}/run/clone/${RUN_KEY}`);
        });
        it('Should pass the appropriate options to the request body', async() => {
            await runAdapter.clone(RUN_KEY, {
                trackingKey: 'trackingkey',
                ephemeral: true,
            });
            const req = fakeServer.requests.pop();
            const body = JSON.parse(req.requestBody);
            body.trackingKey.should.equal('trackingkey');
            body.ephemeral.should.equal(true);
            body.modelContext.should.be.an('object').that.is.empty;
            body.executionContext.should.be.an('object').that.is.empty;
        });
        testedMethods.push('clone');
    });
    describe('runAdapter.restore', () => {
        const RUN_KEY = 'runkey';
        it('Should do a POST', async() => {
            await runAdapter.restore(RUN_KEY);
            const req = fakeServer.requests.pop();
            req.method.toUpperCase().should.equal('POST');
        });
        it('Should have authorization', async() => {
            await runAdapter.restore(RUN_KEY);
            const req = fakeServer.requests.pop();
            req.requestHeaders.should.have.property('authorization', `Bearer ${SESSION.token}`);
        });
        it('Should use the run/restore/runKey URL', async() => {
            await runAdapter.restore(RUN_KEY);
            const req = fakeServer.requests.pop();
            req.url.should.equal(`https://${config.apiHost}/api/v${config.apiVersion}/${ACCOUNT}/${PROJECT}/run/restore/${RUN_KEY}`);
        });
        it('Should support generic URL options', async() => {
            await runAdapter.restore(RUN_KEY, GENERIC_OPTIONS);
            const req = fakeServer.requests.pop();
            const { server, accountShortName, projectShortName } = GENERIC_OPTIONS;
            req.url.should.equal(`${server}/api/v${config.apiVersion}/${accountShortName}/${projectShortName}/run/restore/${RUN_KEY}`);
        });
        it('Should pass the appropriate options to the request body', async() => {
            await runAdapter.restore(RUN_KEY, { ephemeral: true });
            const req = fakeServer.requests.pop();
            const body = JSON.parse(req.requestBody);
            body.ephemeral.should.equal(true);
            body.modelContext.should.be.an('object').that.is.empty;
            body.executionContext.should.be.an('object').that.is.empty;
        });
        testedMethods.push('restore');
    });
    describe('runAdapter.rewind', () => {
        const RUN_KEY = 'runkey';
        const STEPS = 2;
        it('Should do a POST', async() => {
            await runAdapter.rewind(RUN_KEY, STEPS);
            const req = fakeServer.requests.pop();
            req.method.toUpperCase().should.equal('POST');
        });
        it('Should have authorization', async() => {
            await runAdapter.rewind(RUN_KEY, STEPS);
            const req = fakeServer.requests.pop();
            req.requestHeaders.should.have.property('authorization', `Bearer ${SESSION.token}`);
        });
        it('Should use the run/rewind/runKey URL', async() => {
            await runAdapter.rewind(RUN_KEY, STEPS);
            const req = fakeServer.requests.pop();
            req.url.should.equal(`https://${config.apiHost}/api/v${config.apiVersion}/${ACCOUNT}/${PROJECT}/run/rewind/${RUN_KEY}`);
        });
        it('Should support generic URL options', async() => {
            await runAdapter.rewind(RUN_KEY, STEPS, GENERIC_OPTIONS);
            const req = fakeServer.requests.pop();
            const { server, accountShortName, projectShortName } = GENERIC_OPTIONS;
            req.url.should.equal(`${server}/api/v${config.apiVersion}/${accountShortName}/${projectShortName}/run/rewind/${RUN_KEY}`);
        });
        it('Should pass the appropriate options to the request body', async() => {
            await runAdapter.rewind(RUN_KEY, STEPS, { ephemeral: true });
            const req = fakeServer.requests.pop();
            const body = JSON.parse(req.requestBody);
            body.rewindCount.should.equal(STEPS);
            body.ephemeral.should.equal(true);
            body.modelContext.should.be.an('object').that.is.empty;
        });
        testedMethods.push('rewind');
    });
    describe('runAdapter.update', () => {
        const UPDATE = {
            trackingKey: 'trackingkey',
            readLock: ROLE.AUTHOR,
            writeLock: ROLE.AUTHOR,
            marked: true,
            hidden: true,
            closed: false,
        };
        const PARSED_UPDATE = {
            trackingKey: 'trackingkey',
            permit: {
                readLock: ROLE.AUTHOR,
                writeLock: ROLE.AUTHOR,
            },
            marked: true,
            hidden: true,
            closed: false,
        };
        const RUN_KEY = 'runkey';
        it('Should do a PATCH', async() => {
            await runAdapter.update(RUN_KEY, UPDATE);
            const req = fakeServer.requests.pop();
            req.method.toUpperCase().should.equal('PATCH');
        });
        it('Should have authorization', async() => {
            await runAdapter.update(RUN_KEY, UPDATE);
            const req = fakeServer.requests.pop();
            req.requestHeaders.should.have.property('authorization', `Bearer ${SESSION.token}`);
        });
        it('Should use the run/runKey URL', async() => {
            await runAdapter.update(RUN_KEY, UPDATE);
            const req = fakeServer.requests.pop();
            req.url.should.equal(`https://${config.apiHost}/api/v${config.apiVersion}/${ACCOUNT}/${PROJECT}/run/${RUN_KEY}`);
        });
        it('Should support generic URL options', async() => {
            await runAdapter.update(RUN_KEY, UPDATE, GENERIC_OPTIONS);
            const req = fakeServer.requests.pop();
            const { server, accountShortName, projectShortName } = GENERIC_OPTIONS;
            req.url.should.equal(`${server}/api/v${config.apiVersion}/${accountShortName}/${projectShortName}/run/${RUN_KEY}`);
        });
        it('Should pass the update to the request body in the appropriate format', async() => {
            await runAdapter.update(RUN_KEY, UPDATE);
            const req = fakeServer.requests.pop();
            const body = JSON.parse(req.requestBody);
            body.should.deep.equal(PARSED_UPDATE);
        });
        it('Should properly omit options that aren\'t passed in', async() => {
            await runAdapter.update(RUN_KEY, { marked: true });
            const req = fakeServer.requests.pop();
            const body = JSON.parse(req.requestBody);
            body.marked.should.equal(true);
            body.should.not.have.any.keys('permit', 'trackingKey', 'hidden', 'closed');
        });
        testedMethods.push('update');
    });
    describe('runAdapter.remove', () => {
        const RUN_KEY = 'runkey';
        it('Should do a DELETE', async() => {
            await runAdapter.remove(RUN_KEY);
            const req = fakeServer.requests.pop();
            req.method.toUpperCase().should.equal('DELETE');
        });
        it('Should have authorization', async() => {
            await runAdapter.remove(RUN_KEY);
            const req = fakeServer.requests.pop();
            req.requestHeaders.should.have.property('authorization', `Bearer ${SESSION.token}`);
        });
        it('Should use the run/runKey URL', async() => {
            await runAdapter.remove(RUN_KEY);
            const req = fakeServer.requests.pop();
            req.url.should.equal(`https://${config.apiHost}/api/v${config.apiVersion}/${ACCOUNT}/${PROJECT}/run/${RUN_KEY}`);
        });
        it('Should support generic URL options', async() => {
            await runAdapter.remove(RUN_KEY, GENERIC_OPTIONS);
            const req = fakeServer.requests.pop();
            const { server, accountShortName, projectShortName } = GENERIC_OPTIONS;
            req.url.should.equal(`${server}/api/v${config.apiVersion}/${accountShortName}/${projectShortName}/run/${RUN_KEY}`);
        });
        testedMethods.push('remove');
    });
    describe('runAdapter.get', () => {
        const RUN_KEY = 'runkey';
        it('Should do a GET', async() => {
            await runAdapter.get(RUN_KEY);
            const req = fakeServer.requests.pop();
            req.method.toUpperCase().should.equal('GET');
        });
        it('Should have authorization', async() => {
            await runAdapter.get(RUN_KEY);
            const req = fakeServer.requests.pop();
            req.requestHeaders.should.have.property('authorization', `Bearer ${SESSION.token}`);
        });
        it('Should use the run/runKey URL', async() => {
            await runAdapter.get(RUN_KEY);
            const req = fakeServer.requests.pop();
            req.url.should.equal(`https://${config.apiHost}/api/v${config.apiVersion}/${ACCOUNT}/${PROJECT}/run/${RUN_KEY}`);
        });
        it('Should support generic URL options', async() => {
            await runAdapter.get(RUN_KEY, GENERIC_OPTIONS);
            const req = fakeServer.requests.pop();
            const { server, accountShortName, projectShortName } = GENERIC_OPTIONS;
            req.url.should.equal(`${server}/api/v${config.apiVersion}/${accountShortName}/${projectShortName}/run/${RUN_KEY}`);
        });
        testedMethods.push('get');
    });
    describe('runAdapter.query', () => {
        const MODEL = 'model.vmf';
        const SCOPE = {
            scopeBoundary: 'PROJECT',
            scopeKey: '123456789',
        };
        const OPTIONS = {
            filter: ['var.vartest=23', 'var.trackingKey=1234', 'var.something#else@here'],
            sort: ['-run.created', '+run.trackingKey'],
            first: 20,
            max: 15,
            timeout: 20,
            variables: ['includedvar1', 'inludedvar2'],
            metadata: ['meta1', 'meta2'],
        };
        it('Should do a GET', async() => {
            await runAdapter.query(MODEL, OPTIONS);
            const req = fakeServer.requests.pop();
            req.method.toUpperCase().should.equal('GET');
        });
        it('Should have authorization', async() => {
            await runAdapter.query(MODEL, OPTIONS);
            const req = fakeServer.requests.pop();
            req.requestHeaders.should.have.property('authorization', `Bearer ${SESSION.token}`);
        });
        it('Should use the run/in/groupName[/episodeName]/modelFile URL', async() => {
            const EPISODE_NAME = 'myepisodename';
            await runAdapter.query(MODEL, OPTIONS);
            const req1 = fakeServer.requests.pop();
            req1.url.should.include(`https://${config.apiHost}/api/v${config.apiVersion}/${ACCOUNT}/${PROJECT}/run/in/${SESSION.groupName}/${MODEL}`);
            await runAdapter.query(MODEL, { episodeName: EPISODE_NAME });
            const req2 = fakeServer.requests.pop();
            req2.url.should.include(`https://${config.apiHost}/api/v${config.apiVersion}/${ACCOUNT}/${PROJECT}/run/in/${SESSION.groupName}/${EPISODE_NAME}/${MODEL}`);
        });
        it('Should use the run/scopeBoundary/scopeKey/modelFile URL when a scope is provided', async() => {
            await runAdapter.query(MODEL, { scope: SCOPE });
            const req = fakeServer.requests.pop();
            const { scopeBoundary, scopeKey } = SCOPE;
            req.url.should.equal(`https://${config.apiHost}/api/v${config.apiVersion}/${ACCOUNT}/${PROJECT}/run/${scopeBoundary}/${scopeKey}/${MODEL}`);
        });
        it('Should support generic URL options', async() => {
            await runAdapter.query(MODEL, OPTIONS, GENERIC_OPTIONS);
            const req = fakeServer.requests.pop();
            const { server, accountShortName, projectShortName } = GENERIC_OPTIONS;
            req.url.should.include(`${server}/api/v${config.apiVersion}/${accountShortName}/${projectShortName}/run/in/${SESSION.groupName}/${MODEL}`);
        });
        it('Should pass in query options as a part of the search parameters (query string)', async() => {
            await runAdapter.query(MODEL, OPTIONS);
            const req = fakeServer.requests.pop();
            const search = req.url.split('?')[1];
            const searchParams = new URLSearchParams(search);
            searchParams.get('filter').should.equal(OPTIONS.filter.join(';'));
            searchParams.get('sort').should.equal(OPTIONS.sort.join(';'));
            searchParams.get('var').should.equal(OPTIONS.variables.join(';'));
            searchParams.get('meta').should.equal(OPTIONS.metadata.join(';'));
            searchParams.get('first').should.equal(OPTIONS.first.toString());
            searchParams.get('max').should.equal(OPTIONS.max.toString());
            searchParams.get('timeout').should.equal(OPTIONS.timeout.toString());
        });
        testedMethods.push('query');
<<<<<<< HEAD
=======
    });
    describe('runAdapter.getWithStrategy', () => {
        const MODEL = 'model.vmf';
        const SCOPE = { scopeBoundary: 'PROJECT', scopeKey: '123456789' };
        const OPTIONALS = {};

        const ARGS = [MODEL, SCOPE, OPTIONALS];
        const STRATEGIES = [
            'reuse-across-sessions',
            'reuse-never',
        ];

        STRATEGIES.forEach((strategy) => {
            it('Should have authorization', async() => {
                await runAdapter.getWithStrategy(strategy, ...ARGS);
                const req = fakeServer.requests.pop();
                req.requestHeaders.should.have.property('authorization', `Bearer ${SESSION.token}`);
            });
        });

        describe('reuse-across-sessions', () => {
            before(() => {
                fakeServer.respondWith('GET', /(.*)\/run/, function(xhr, id) {
                    const RESPONSE = { values: [{ runKey: 123456789 }] };
                    xhr.respond(OK_CODE, { 'Content-Type': 'application/json' }, JSON.stringify(RESPONSE));
                });
            });

            const STRATEGY = 'reuse-across-sessions';

            it('Should do a GET', async() => {
                await runAdapter.getWithStrategy(STRATEGY, ...ARGS);
                const res = fakeServer.requests.pop();
                res.method.toUpperCase().should.equal('GET');
            });

            it('Should use the run/scopeBoundary/scopeKey/modelFile URL', async() => {
                await runAdapter.getWithStrategy(STRATEGY, ...ARGS);
                const req = fakeServer.requests.pop();
                const { scopeBoundary, scopeKey } = SCOPE;
                const url = req.url.split('?')[0];
                url.should.equal(`https://${config.apiHost}/api/v${config.apiVersion}/${ACCOUNT}/${PROJECT}/run/${scopeBoundary}/${scopeKey}/${MODEL}`);
            });

            it('Should query for the most recent run', async() => {
                await runAdapter.getWithStrategy(STRATEGY, ...ARGS);
                const req = fakeServer.requests.pop();
                const search = req.url.split('?')[1];
                const searchParams = new URLSearchParams(search);
                searchParams.get('sort').should.equal('-run.created');
                searchParams.get('max').should.equal('1');
            });

            describe('no existing run in scope', () => {
                before(() => {
                    fakeServer.respondWith('GET', /(.*)\/run/, function(xhr, id) {
                        const RESPONSE = { values: [] };
                        xhr.respond(OK_CODE, { 'Content-Type': 'application/json' }, JSON.stringify(RESPONSE));
                    });
                });
                it('Should do a GET then a POST', async() => {
                    await runAdapter.getWithStrategy(STRATEGY, ...ARGS);
                    const [get, post] = fakeServer.requests.slice(-2);
                    get.method.toUpperCase().should.equal('GET');
                    post.method.toUpperCase().should.equal('POST');
                });
                it('Should GET from run/scopeBoundary/scopeKey/modelFile URL, then POST to /run ', async() => {
                    await runAdapter.getWithStrategy(STRATEGY, ...ARGS);
                    const [get, post] = fakeServer.requests.slice(-2);
                    const { scopeBoundary, scopeKey } = SCOPE;
                    const queryURL = get.url.split('?')[0];
                    queryURL.should.equal(`https://${config.apiHost}/api/v${config.apiVersion}/${ACCOUNT}/${PROJECT}/run/${scopeBoundary}/${scopeKey}/${MODEL}`);
                    post.url.should.equal(`https://${config.apiHost}/api/v${config.apiVersion}/${ACCOUNT}/${PROJECT}/run`);
                });
            });
        });

        describe('reuse-never', () => {
            const STRATEGY = 'reuse-never';
            const WORLD_SCOPE = { scopeBoundary: SCOPE_BOUNDARY.WORLD, scopeKey: 123456789123456 };
            const GROUP_SCOPE = { scopeBoundary: SCOPE_BOUNDARY.GROUP, scopeKey: 123456789123456 };
            it('Should do a POST', async() => {
                await runAdapter.getWithStrategy(STRATEGY, ...ARGS);
                const req = fakeServer.requests.pop();
                req.method.toUpperCase().should.equal('POST');
            });
            it('Should use the run URL', async() => {
                await runAdapter.getWithStrategy(STRATEGY, ...ARGS);
                const req = fakeServer.requests.pop();
                req.url.should.equal(`https://${config.apiHost}/api/v${config.apiVersion}/${ACCOUNT}/${PROJECT}/run`);
            });
            it('Should support generic URL options', async() => {
                await runAdapter.getWithStrategy(STRATEGY, MODEL, WORLD_SCOPE, GENERIC_OPTIONS);
                const req = fakeServer.requests.pop();
                const { server, accountShortName, projectShortName } = GENERIC_OPTIONS;
                req.url.should.equal(`${server}/api/v${config.apiVersion}/${accountShortName}/${projectShortName}/run`);
            });
            it('Should pass the run to the request body', async() => {
                await runAdapter.getWithStrategy(STRATEGY, MODEL, WORLD_SCOPE, {
                    readLock: ROLE.AUTHOR,
                    writeLock: ROLE.AUTHOR,
                    userKey: 'userkey',
                    ephemeral: true,
                    trackingKey: 'trackingkey',
                });
                const req = fakeServer.requests.pop();
                const body = JSON.parse(req.requestBody);
                body.should.have.property('scope');
                body.scope.scopeBoundary.should.equal(WORLD_SCOPE.scopeBoundary);
                body.scope.scopeKey.should.equal(WORLD_SCOPE.scopeKey);
                body.should.have.property('permit');
                body.permit.readLock.should.equal(ROLE.AUTHOR);
                body.permit.writeLock.should.equal(ROLE.AUTHOR);
                body.trackingKey.should.equal('trackingkey');
                body.modelFile.should.equal(MODEL);
                body.morphology.should.equal('MANY');
                body.ephemeral.should.equal(true);
                body.modelContext.should.be.an('object').that.is.empty;
                body.executionContext.should.be.an('object').that.is.empty;
            });
            it('Should have read lock default to participant when using world scope', async() => {
                await runAdapter.getWithStrategy(STRATEGY, MODEL, WORLD_SCOPE);
                const req = fakeServer.requests.pop();
                const body = JSON.parse(req.requestBody);
                body.permit.readLock.should.equal(ROLE.PARTICIPANT);
            });
            it('Should not provide a userKey with a world scope', async() => {
                await runAdapter.getWithStrategy(STRATEGY, MODEL, WORLD_SCOPE);
                const req = fakeServer.requests.pop();
                const body = JSON.parse(req.requestBody);
                body.scope.should.not.have.property('userKey');
            });
            it('Should use a user read lock when creating with a group scope', async() => {
                await runAdapter.getWithStrategy(STRATEGY, MODEL, GROUP_SCOPE);
                const req = fakeServer.requests.pop();
                const body = JSON.parse(req.requestBody);
                body.permit.readLock.should.equal(ROLE.USER);
            });
            it('Should use the session\'s user key as when one is not provided one for group scope ', async() => {
                await runAdapter.getWithStrategy(STRATEGY, MODEL, GROUP_SCOPE);
                const req = fakeServer.requests.pop();
                const body = JSON.parse(req.requestBody);
                body.scope.userKey.should.equal(authAdapter.getLocalSession().userKey);
            });
        });
        testedMethods.push('getWithStrategy');
>>>>>>> 2c088185
    });
    describe('runAdapter.introspect', () => {
        const MODEL = 'test-model.py';
        it('Should do a GET', async() => {
            await runAdapter.introspect(MODEL);
            const req = fakeServer.requests.pop();
            req.method.toUpperCase().should.equal('GET');
        });
        it('Should have authorization', async() => {
            await runAdapter.introspect(MODEL);
            const req = fakeServer.requests.pop();
            req.requestHeaders.should.have.property('authorization', `Bearer ${SESSION.token}`);
        });
        it('Should use the run/introspect/modelFile URL', async() => {
            await runAdapter.introspect(MODEL);
            const req = fakeServer.requests.pop();
            req.url.should.equal(`https://${config.apiHost}/api/v${config.apiVersion}/${ACCOUNT}/${PROJECT}/run/introspect/${MODEL}`);
        });
        it('Should support generic URL options', async() => {
            await runAdapter.introspect(MODEL, GENERIC_OPTIONS);
            const req = fakeServer.requests.pop();
            const { server, accountShortName, projectShortName } = GENERIC_OPTIONS;
            req.url.should.equal(`${server}/api/v${config.apiVersion}/${accountShortName}/${projectShortName}/run/introspect/${MODEL}`);
        });
        testedMethods.push('introspect');
    });
    describe('runAdapter.operation', () => {
        const RUN_KEY = '123456789';
        const NAME = 'test-operation';
        const ARGUMENTS = ['arg1', 'arg2', 'arg3'];

        it('Should do a POST', async() => {
            await runAdapter.operation(RUN_KEY, NAME, ARGUMENTS);
            const req = fakeServer.requests.pop();
            req.method.toUpperCase().should.equal('POST');
        });
        it('Should have authorization', async() => {
            await runAdapter.operation(RUN_KEY, NAME, ARGUMENTS);
            const req = fakeServer.requests.pop();
            req.requestHeaders.should.have.property('authorization', `Bearer ${SESSION.token}`);
        });
        it('Should use the run/operation/runKey URL', async() => {
            await runAdapter.operation(RUN_KEY, NAME, ARGUMENTS);
            const req = fakeServer.requests.pop();
            req.url.should.equal(`https://${config.apiHost}/api/v${config.apiVersion}/${ACCOUNT}/${PROJECT}/run/operation/${RUN_KEY}`);
        });
        it('Should support generic URL options', async() => {
            await runAdapter.operation(RUN_KEY, NAME, ARGUMENTS, GENERIC_OPTIONS);
            const req = fakeServer.requests.pop();
            const { server, accountShortName, projectShortName } = GENERIC_OPTIONS;
            req.url.should.equal(`${server}/api/v${config.apiVersion}/${accountShortName}/${projectShortName}/run/operation/${RUN_KEY}`);
        });
        it('Should pass non-generic options to URL search parameters', async() => {
            const OPTIONS = { timeout: 300, ritual: RITUAL.REANIMATE };
            await runAdapter.operation(RUN_KEY, NAME, ARGUMENTS, OPTIONS);
            const req = fakeServer.requests.pop();
            const search = req.url.split('?')[1];
            const searchParams = new URLSearchParams(search);
            searchParams.get('timeout').should.equal(OPTIONS.timeout.toString());
            searchParams.get('ritual').should.equal(OPTIONS.ritual.toString());
        });
        it('Should handle the use of multiple run keys in the URL search parameters', async() => {
            await runAdapter.operation([RUN_KEY, '987654321'], NAME, ARGUMENTS);
            const req = fakeServer.requests.pop();
            const [url, search] = req.url.split('?');
            url.should.equal(`https://${config.apiHost}/api/v${config.apiVersion}/${ACCOUNT}/${PROJECT}/run/operation`);
            const searchParams = new URLSearchParams(search);
            searchParams.getAll('runKey').should.deep.equal([RUN_KEY, '987654321']);
        });
        it('Should set ritual to undefined when using mutiple run keys', async() => {
            await runAdapter.operation([RUN_KEY, '987654321'], NAME, ARGUMENTS, { ritual: RITUAL.REANIMATE });
            const req = fakeServer.requests.pop();
            const search = req.url.split('?')[1];
            const searchParams = new URLSearchParams(search);
            searchParams.has('ritual').should.equal(false);
        });
        it('Should pass the operation to the request body', async() => {
            await runAdapter.operation(RUN_KEY, NAME, ARGUMENTS);
            const req = fakeServer.requests.pop();
            const body = JSON.parse(req.requestBody);
            body.name.should.equal(NAME);
            body.arguments.should.deep.equal(ARGUMENTS);
        });
        testedMethods.push('operation');
    });
    describe('runAdapter.getVariables', () => {
        const RUN_KEY = '123456789';
        const VARIABLES = ['var1', 'var2', 'var3'];
        it('Should do a GET', async() => {
            await runAdapter.getVariables(RUN_KEY, VARIABLES);
            const req = fakeServer.requests.pop();
            req.method.toUpperCase().should.equal('GET');
        });
        it('Should have authorization', async() => {
            await runAdapter.getVariables(RUN_KEY, VARIABLES);
            const req = fakeServer.requests.pop();
            req.requestHeaders.should.have.property('authorization', `Bearer ${SESSION.token}`);
        });
        it('Should use the run/variable/runKey URL', async() => {
            await runAdapter.getVariables(RUN_KEY, VARIABLES);
            const req = fakeServer.requests.pop();
            const url = req.url.split('?')[0];
            url.should.equal(`https://${config.apiHost}/api/v${config.apiVersion}/${ACCOUNT}/${PROJECT}/run/variable/${RUN_KEY}`);
        });
        it('Should support generic URL options', async() => {
            await runAdapter.getVariables(RUN_KEY, VARIABLES, GENERIC_OPTIONS);
            const req = fakeServer.requests.pop();
            const url = req.url.split('?')[0];
            const { server, accountShortName, projectShortName } = GENERIC_OPTIONS;
            url.should.equal(`${server}/api/v${config.apiVersion}/${accountShortName}/${projectShortName}/run/variable/${RUN_KEY}`);
        });
        it('Should pass non-generic options to URL search parameters', async() => {
            await runAdapter.getVariables(RUN_KEY, VARIABLES, { timeout: 300, ritual: RITUAL.REANIMATE });
            const req = fakeServer.requests.pop();
            const search = req.url.split('?')[1];
            const searchParams = new URLSearchParams(search);
            searchParams.get('include').should.equal(VARIABLES.join(';'));
            searchParams.get('timeout').should.equal('300');
            searchParams.get('ritual').should.equal(RITUAL.REANIMATE);
        });
        it('Should handle the use of multiple run keys in the URL search parameters', async() => {
            await runAdapter.getVariables([RUN_KEY, '987654321'], VARIABLES);
            const req = fakeServer.requests.pop();
            const [url, search] = req.url.split('?');
            url.should.equal(`https://${config.apiHost}/api/v${config.apiVersion}/${ACCOUNT}/${PROJECT}/run/variable`);
            const searchParams = new URLSearchParams(search);
            searchParams.getAll('runKey').should.deep.equal([RUN_KEY, '987654321']);
        });
        it('Should set ritual to undefined when using mutiple run keys', async() => {
            await runAdapter.getVariables([RUN_KEY, '987654321'], VARIABLES, { ritual: RITUAL.REANIMATE });
            const req = fakeServer.requests.pop();
            const search = req.url.split('?')[1];
            const searchParams = new URLSearchParams(search);
            searchParams.has('ritual').should.equal(false);
        });
        testedMethods.push('getVariables');
    });
    describe('runAdapter.getVariable', () => {
        const RUN_KEY = '123456789';
        const VARIABLE = 'var1';
        it('Should do a GET', async() => {
            await runAdapter.getVariable(RUN_KEY, VARIABLE);
            const req = fakeServer.requests.pop();
            req.method.toUpperCase().should.equal('GET');
        });
        it('Should have authorization', async() => {
            await runAdapter.getVariable(RUN_KEY, VARIABLE);
            const req = fakeServer.requests.pop();
            req.requestHeaders.should.have.property('authorization', `Bearer ${SESSION.token}`);
        });
        it('Should use the run/variable/runKey/variableName URL', async() => {
            await runAdapter.getVariable(RUN_KEY, VARIABLE);
            const req = fakeServer.requests.pop();
            const url = req.url.split('?')[0];
            url.should.equal(`https://${config.apiHost}/api/v${config.apiVersion}/${ACCOUNT}/${PROJECT}/run/variable/${RUN_KEY}/${VARIABLE}`);
        });
        it('Should support generic URL options', async() => {
            await runAdapter.getVariable(RUN_KEY, VARIABLE, GENERIC_OPTIONS);
            const req = fakeServer.requests.pop();
            const url = req.url.split('?')[0];
            const { server, accountShortName, projectShortName } = GENERIC_OPTIONS;
            url.should.equal(`${server}/api/v${config.apiVersion}/${accountShortName}/${projectShortName}/run/variable/${RUN_KEY}/${VARIABLE}`);
        });
        it('Should pass non-generic options to URL search parameters', async() => {
            await runAdapter.getVariable(RUN_KEY, VARIABLE, { timeout: 300, ritual: RITUAL.REANIMATE });
            const req = fakeServer.requests.pop();
            const search = req.url.split('?')[1];
            const searchParams = new URLSearchParams(search);
            searchParams.get('timeout').should.equal('300');
            searchParams.get('ritual').should.equal(RITUAL.REANIMATE);
        });
        it('Should handle multiple run keys in the URL search parameters', async() => {
            await runAdapter.getVariable([RUN_KEY, '987654321'], VARIABLE);
            const req = fakeServer.requests.pop();
            const [url, search] = req.url.split('?');
            url.should.equal(`https://${config.apiHost}/api/v${config.apiVersion}/${ACCOUNT}/${PROJECT}/run/variable`);
            const searchParams = new URLSearchParams(search);
            searchParams.getAll('runKey').should.deep.equal([RUN_KEY, '987654321']);
        });
        it('Should handle multiple variables in the URL search parameters', async() => {
            await runAdapter.getVariable(RUN_KEY, [VARIABLE, 'var2']);
            const req = fakeServer.requests.pop();
            const [url, search] = req.url.split('?');
            url.should.equal(`https://${config.apiHost}/api/v${config.apiVersion}/${ACCOUNT}/${PROJECT}/run/variable/${RUN_KEY}`);
            const searchParams = new URLSearchParams(search);
            searchParams.get('include').should.equal([VARIABLE, 'var2'].join(';'));
        });
        it('Should handle multiple run keys and multiple variables in the URL search parameters', async() => {
            await runAdapter.getVariable([RUN_KEY, '987654321'], [VARIABLE, 'var2']);
            const req = fakeServer.requests.pop();
            const [url, search] = req.url.split('?');
            url.should.equal(`https://${config.apiHost}/api/v${config.apiVersion}/${ACCOUNT}/${PROJECT}/run/variable`);
            const searchParams = new URLSearchParams(search);
            searchParams.getAll('runKey').should.deep.equal([RUN_KEY, '987654321']);
            searchParams.get('include').should.equal([VARIABLE, 'var2'].join(';'));
        });
        testedMethods.push('getVariable');
    });
    describe('runAdapter.updateVariables', () => {
        const UPDATE = {
            'varname1#selector1@dialect1': 123456,
            'varname2#selector2@dialect2': 654987,
            'varname3#selector3@dialect3': 987654,
        };
        const RUN_KEY = '123456789';
        it('Should do a PATCH', async() => {
            await runAdapter.updateVariables(RUN_KEY, UPDATE);
            const req = fakeServer.requests.pop();
            req.method.toUpperCase().should.equal('PATCH');
        });
        it('Should have authorization', async() => {
            await runAdapter.updateVariables(RUN_KEY, UPDATE);
            const req = fakeServer.requests.pop();
            req.requestHeaders.should.have.property('authorization', `Bearer ${SESSION.token}`);
        });
        it('Should use the run/variable/runKey URL', async() => {
            await runAdapter.updateVariables(RUN_KEY, UPDATE);
            const req = fakeServer.requests.pop();
            const url = req.url.split('?')[0];
            url.should.equal(`https://${config.apiHost}/api/v${config.apiVersion}/${ACCOUNT}/${PROJECT}/run/variable/${RUN_KEY}`);
        });
        it('Should support generic URL options', async() => {
            await runAdapter.updateVariables(RUN_KEY, UPDATE, GENERIC_OPTIONS);
            const req = fakeServer.requests.pop();
            const url = req.url.split('?')[0];
            const { server, accountShortName, projectShortName } = GENERIC_OPTIONS;
            url.should.equal(`${server}/api/v${config.apiVersion}/${accountShortName}/${projectShortName}/run/variable/${RUN_KEY}`);
        });
        it('Should pass non-generic options to URL search parameters', async() => {
            await runAdapter.updateVariables(RUN_KEY, UPDATE, { timeout: 300, ritual: RITUAL.REANIMATE });
            const req = fakeServer.requests.pop();
            const search = req.url.split('?')[1];
            const searchParams = new URLSearchParams(search);
            searchParams.get('timeout').should.equal('300');
            searchParams.get('ritual').should.equal(RITUAL.REANIMATE);
        });
        it('Should handle multiple run keys in the URL search parameters', async() => {
            await runAdapter.updateVariables([RUN_KEY, '987654321'], UPDATE);
            const req = fakeServer.requests.pop();
            const [url, search] = req.url.split('?');
            url.should.equal(`https://${config.apiHost}/api/v${config.apiVersion}/${ACCOUNT}/${PROJECT}/run/variable`);
            const searchParams = new URLSearchParams(search);
            searchParams.getAll('runKey').should.deep.equal([RUN_KEY, '987654321']);
        });
        it('Should set ritual to undefined when using mutiple run keys', async() => {
            await runAdapter.updateVariables([RUN_KEY, '987654321'], UPDATE, { ritual: RITUAL.REANIMATE });
            const req = fakeServer.requests.pop();
            const search = req.url.split('?')[1];
            const searchParams = new URLSearchParams(search);
            searchParams.has('ritual').should.equal(false);
        });
        it('Should pass the variables update to the request body', async() => {
            await runAdapter.updateVariables(RUN_KEY, UPDATE);
            const req = fakeServer.requests.pop();
            const body = JSON.parse(req.requestBody);
            body.should.be.deep.equal(UPDATE);
        });
        testedMethods.push('updateVariables');
    });
    describe('runAdapter.getMetadata', () => {
        const RUN_KEY = '123456789';
        const METADATA = ['meta1', 'meta2', 'meta3'];
        it('Should do a GET', async() => {
            await runAdapter.getMetadata(RUN_KEY, METADATA);
            const req = fakeServer.requests.pop();
            req.method.toUpperCase().should.equal('GET');
        });
        it('Should have authorization', async() => {
            await runAdapter.getMetadata(RUN_KEY, METADATA);
            const req = fakeServer.requests.pop();
            req.requestHeaders.should.have.property('authorization', `Bearer ${SESSION.token}`);
        });
        it('Should use the run/meta/runKey URL', async() => {
            await runAdapter.getMetadata(RUN_KEY, METADATA);
            const req = fakeServer.requests.pop();
            const url = req.url.split('?')[0];
            url.should.equal(`https://${config.apiHost}/api/v${config.apiVersion}/${ACCOUNT}/${PROJECT}/run/meta/${RUN_KEY}`);
        });
        it('Should support generic URL options', async() => {
            await runAdapter.getMetadata(RUN_KEY, METADATA, GENERIC_OPTIONS);
            const req = fakeServer.requests.pop();
            const url = req.url.split('?')[0];
            const { server, accountShortName, projectShortName } = GENERIC_OPTIONS;
            url.should.equal(`${server}/api/v${config.apiVersion}/${accountShortName}/${projectShortName}/run/meta/${RUN_KEY}`);
        });
        it('Should pass non-generic options to URL search parameters', async() => {
            await runAdapter.getMetadata(RUN_KEY, METADATA, { timeout: 300, ritual: RITUAL.REANIMATE });
            const req = fakeServer.requests.pop();
            const search = req.url.split('?')[1];
            const searchParams = new URLSearchParams(search);
            searchParams.get('timeout').should.equal('300');
            searchParams.get('ritual').should.equal(RITUAL.REANIMATE);
        });
        it('Should handle multiple run keys in the URL search parameters', async() => {
            await runAdapter.getMetadata([RUN_KEY, '987654321'], METADATA);
            const req = fakeServer.requests.pop();
            const [url, search] = req.url.split('?');
            url.should.equal(`https://${config.apiHost}/api/v${config.apiVersion}/${ACCOUNT}/${PROJECT}/run/meta`);
            const searchParams = new URLSearchParams(search);
            searchParams.getAll('runKey').should.deep.equal([RUN_KEY, '987654321']);
        });
        it('Should set ritual to undefined when using mutiple run keys', async() => {
            await runAdapter.getMetadata([RUN_KEY, '987654321'], METADATA, { ritual: RITUAL.REANIMATE });
            const req = fakeServer.requests.pop();
            const search = req.url.split('?')[1];
            const searchParams = new URLSearchParams(search);
            searchParams.has('ritual').should.equal(false);
        });
        testedMethods.push('getMetadata');
    });
    describe('runAdapter.updateMetadata', () => {
        const RUN_KEY = '123456789';
        const UPDATE = {
            meta1: 123456,
            meta2: 654987,
            meta3: 987654,
        };
        it('Should do a PATCH', async() => {
            await runAdapter.updateMetadata(RUN_KEY, UPDATE);
            const req = fakeServer.requests.pop();
            req.method.toUpperCase().should.equal('PATCH');
        });
        it('Should have authorization', async() => {
            await runAdapter.updateMetadata(RUN_KEY, UPDATE);
            const req = fakeServer.requests.pop();
            req.requestHeaders.should.have.property('authorization', `Bearer ${SESSION.token}`);
        });
        it('Should use the run/meta/runKey URL', async() => {
            await runAdapter.updateMetadata(RUN_KEY, UPDATE);
            const req = fakeServer.requests.pop();
            const url = req.url.split('?')[0];
            url.should.equal(`https://${config.apiHost}/api/v${config.apiVersion}/${ACCOUNT}/${PROJECT}/run/meta/${RUN_KEY}`);
        });
        it('Should support generic URL options', async() => {
            await runAdapter.updateMetadata(RUN_KEY, UPDATE, GENERIC_OPTIONS);
            const req = fakeServer.requests.pop();
            const url = req.url.split('?')[0];
            const { server, accountShortName, projectShortName } = GENERIC_OPTIONS;
            url.should.equal(`${server}/api/v${config.apiVersion}/${accountShortName}/${projectShortName}/run/meta/${RUN_KEY}`);
        });
        it('Should pass non-generic options to URL search parameters', async() => {
            await runAdapter.updateMetadata(RUN_KEY, UPDATE, { timeout: 300, ritual: RITUAL.REANIMATE });
            const req = fakeServer.requests.pop();
            const search = req.url.split('?')[1];
            const searchParams = new URLSearchParams(search);
            searchParams.get('timeout').should.equal('300');
            searchParams.get('ritual').should.equal(RITUAL.REANIMATE);
        });
        it('Should handle multiple run keys in the URL search parameters', async() => {
            await runAdapter.updateMetadata([RUN_KEY, '987654321'], UPDATE);
            const req = fakeServer.requests.pop();
            const [url, search] = req.url.split('?');
            url.should.equal(`https://${config.apiHost}/api/v${config.apiVersion}/${ACCOUNT}/${PROJECT}/run/meta`);
            const searchParams = new URLSearchParams(search);
            searchParams.getAll('runKey').should.deep.equal([RUN_KEY, '987654321']);
        });
        it('Should set ritual to undefined when using mutiple run keys', async() => {
            await runAdapter.updateMetadata([RUN_KEY, '987654321'], UPDATE, { ritual: RITUAL.REANIMATE });
            const req = fakeServer.requests.pop();
            const search = req.url.split('?')[1];
            const searchParams = new URLSearchParams(search);
            searchParams.has('ritual').should.equal(false);
        });
        it('Should pass the metadata update to the request body', async() => {
            await runAdapter.updateMetadata(RUN_KEY, UPDATE);
            const req = fakeServer.requests.pop();
            const body = JSON.parse(req.requestBody);
            body.should.be.deep.equal(UPDATE);
        });
        testedMethods.push('updateMetadata');
    });
    describe('runAdapter.action', () => {
        const RUN_KEY = '123456789';
        const ACTIONS = [
            { objectType: 'get', name: 'name1' },
            { objectType: 'set', name: 'name1', value: 'value1' },
            { objectType: 'execute', name: 'name1' },
        ];
        it('Should do a POST', async() => {
            await runAdapter.action(RUN_KEY, ACTIONS);
            const req = fakeServer.requests.pop();
            req.method.toUpperCase().should.equal('POST');
        });
        it('Should have authorization', async() => {
            await runAdapter.action(RUN_KEY, ACTIONS);
            const req = fakeServer.requests.pop();
            req.requestHeaders.should.have.property('authorization', `Bearer ${SESSION.token}`);
        });
        it('Should use the run/action/runKey URL', async() => {
            await runAdapter.action(RUN_KEY, ACTIONS);
            const req = fakeServer.requests.pop();
            const url = req.url.split('?')[0];
            url.should.equal(`https://${config.apiHost}/api/v${config.apiVersion}/${ACCOUNT}/${PROJECT}/run/action/${RUN_KEY}`);
        });
        it('Should support generic URL options', async() => {
            await runAdapter.action(RUN_KEY, ACTIONS, GENERIC_OPTIONS);
            const req = fakeServer.requests.pop();
            const url = req.url.split('?')[0];
            const { server, accountShortName, projectShortName } = GENERIC_OPTIONS;
            url.should.equal(`${server}/api/v${config.apiVersion}/${accountShortName}/${projectShortName}/run/action/${RUN_KEY}`);
        });
        it('Should pass non-generic options to URL search parameters', async() => {
            await runAdapter.action(RUN_KEY, ACTIONS, { timeout: 300, ritual: RITUAL.REANIMATE });
            const req = fakeServer.requests.pop();
            const search = req.url.split('?')[1];
            const searchParams = new URLSearchParams(search);
            searchParams.get('timeout').should.equal('300');
            searchParams.get('ritual').should.equal(RITUAL.REANIMATE);
        });
        it('Should handle multiple run keys in the URL search parameters', async() => {
            await runAdapter.action([RUN_KEY, '987654321'], ACTIONS);
            const req = fakeServer.requests.pop();
            const [url, search] = req.url.split('?');
            url.should.equal(`https://${config.apiHost}/api/v${config.apiVersion}/${ACCOUNT}/${PROJECT}/run/action`);
            const searchParams = new URLSearchParams(search);
            searchParams.getAll('runKey').should.deep.equal([RUN_KEY, '987654321']);
        });
        it('Should set ritual to undefined when using mutiple run keys', async() => {
            await runAdapter.action([RUN_KEY, '987654321'], ACTIONS, { ritual: RITUAL.REANIMATE });
            const req = fakeServer.requests.pop();
            const search = req.url.split('?')[1];
            const searchParams = new URLSearchParams(search);
            searchParams.has('ritual').should.equal(false);
        });
        it('Should pass the action list to the request body', async() => {
            await runAdapter.action(RUN_KEY, ACTIONS);
            const req = fakeServer.requests.pop();
            const body = JSON.parse(req.requestBody);
            body.should.be.deep.equal(ACTIONS);
        });
        testedMethods.push('action');
    });
    describe('runAdapter.retrieveFromWorld', () => {
        const WORLD_KEY = 'worldkey';
        const MODEL = 'model.py';
        it('Should do a POST', async() => {
            await runAdapter.retrieveFromWorld(WORLD_KEY, MODEL);
            const req = fakeServer.requests.pop();
            req.method.toUpperCase().should.equal('POST');
        });
        it('Should have authorization', async() => {
            await runAdapter.retrieveFromWorld(WORLD_KEY, MODEL);
            const req = fakeServer.requests.pop();
            req.requestHeaders.should.have.property('authorization', `Bearer ${SESSION.token}`);
        });
        it('Should use the run/world/worldKey URL', async() => {
            await runAdapter.retrieveFromWorld(WORLD_KEY, MODEL);
            const req = fakeServer.requests.pop();
            const url = req.url.split('?')[0];
            url.should.equal(`https://${config.apiHost}/api/v${config.apiVersion}/${ACCOUNT}/${PROJECT}/run/world/${WORLD_KEY}`);
        });
        it('Should support generic URL options', async() => {
            await runAdapter.retrieveFromWorld(WORLD_KEY, MODEL, GENERIC_OPTIONS);
            const req = fakeServer.requests.pop();
            const url = req.url.split('?')[0];
            const { server, accountShortName, projectShortName } = GENERIC_OPTIONS;
            url.should.equal(`${server}/api/v${config.apiVersion}/${accountShortName}/${projectShortName}/run/world/${WORLD_KEY}`);
        });
        it('Should use participant as the default for read/write locks', async() => {
            await runAdapter.retrieveFromWorld(WORLD_KEY, MODEL);
            const req = fakeServer.requests.pop();
            const body = JSON.parse(req.requestBody);
            body.permit.readLock.should.equal(ROLE.PARTICIPANT);
            body.permit.writeLock.should.equal(ROLE.PARTICIPANT);
        });
        it('Should pass creation options to the request body', async() => {
            await runAdapter.retrieveFromWorld(WORLD_KEY, MODEL, {
                readLock: ROLE.AUTHOR,
                writeLock: ROLE.AUTHOR,
                ephemeral: true,
                trackingKey: 'trackingkey',
            });
            const req = fakeServer.requests.pop();
            const body = JSON.parse(req.requestBody);
            body.should.have.property('permit');
            body.permit.readLock.should.equal(ROLE.AUTHOR);
            body.permit.writeLock.should.equal(ROLE.AUTHOR);
            body.trackingKey.should.equal('trackingkey');
            body.modelFile.should.equal(MODEL);
            body.morphology.should.equal('MANY');
            body.ephemeral.should.equal(true);
            body.modelContext.should.be.an('object').that.is.empty;
            body.executionContext.should.be.an('object').that.is.empty;
        });
        testedMethods.push('retrieveFromWorld');
    });
    describe('runAdapter.removeFromWorld', () => {
        const WORLD_KEY = 'worldkey';
        it('Should do a DELETE', async() => {
            await runAdapter.removeFromWorld(WORLD_KEY);
            const req = fakeServer.requests.pop();
            req.method.toUpperCase().should.equal('DELETE');
        });
        it('Should have authorization', async() => {
            await runAdapter.removeFromWorld(WORLD_KEY);
            const req = fakeServer.requests.pop();
            req.requestHeaders.should.have.property('authorization', `Bearer ${SESSION.token}`);
        });
        it('Should use the run/world/worldKey URL', async() => {
            await runAdapter.removeFromWorld(WORLD_KEY);
            const req = fakeServer.requests.pop();
            const url = req.url.split('?')[0];
            url.should.equal(`https://${config.apiHost}/api/v${config.apiVersion}/${ACCOUNT}/${PROJECT}/run/world/${WORLD_KEY}`);
        });
        it('Should support generic URL options', async() => {
            await runAdapter.removeFromWorld(WORLD_KEY, GENERIC_OPTIONS);
            const req = fakeServer.requests.pop();
            const url = req.url.split('?')[0];
            const { server, accountShortName, projectShortName } = GENERIC_OPTIONS;
            url.should.equal(`${server}/api/v${config.apiVersion}/${accountShortName}/${projectShortName}/run/world/${WORLD_KEY}`);
        });
        testedMethods.push('removeFromWorld');
    });

    it('Should not have any untested methods', () => {
        chai.expect(runAdapter).to.have.all.keys(...testedMethods);
    });
});<|MERGE_RESOLUTION|>--- conflicted
+++ resolved
@@ -385,8 +385,6 @@
             searchParams.get('timeout').should.equal(OPTIONS.timeout.toString());
         });
         testedMethods.push('query');
-<<<<<<< HEAD
-=======
     });
     describe('runAdapter.getWithStrategy', () => {
         const MODEL = 'model.vmf';
@@ -533,7 +531,6 @@
             });
         });
         testedMethods.push('getWithStrategy');
->>>>>>> 2c088185
     });
     describe('runAdapter.introspect', () => {
         const MODEL = 'test-model.py';
