--- conflicted
+++ resolved
@@ -32,10 +32,6 @@
     },
     plugins: [
         new CleanWebpackPlugin(),
-<<<<<<< HEAD
-        new BundleAnalyzerPlugin({ analyzerPort: '1234', openAnalyzer: false }),
-=======
->>>>>>> 5e5b17f7
         new webpack.BannerPlugin({ banner: `Epicenter v${version}` }),
         new webpack.DefinePlugin({ VERSION: JSON.stringify(version) }),
     ],
