import { config, version } from 'epicenter';

if (config.isLocal()) {
    /* For Production Site */
    // config.accountShortName = 'forio-dev';
    // config.projectShortName = 'epi-v3';

    /* For Development Site (dev 2) */
    config.accountShortName = 'forio-dev';
<<<<<<< HEAD
    config.projectShortName = 'libs-v3-test';
    config.apiHost = 'epicenter-dev-2.forio.com';
=======
    config.projectShortName = 'epi-v3';
    config.apiHost = 'epicenter-dev-2.forio.com';
    // config.authOverride = 'Bearer {{token}}';
>>>>>>> 70866058

    console.log('%c Here’s the version', 'font-size: 20px; color: #FB15B9FF;', version);
}

if (module.hot) {
    module.hot.accept(() => {
        window.location.reload();
    });
}<|MERGE_RESOLUTION|>--- conflicted
+++ resolved
@@ -7,14 +7,10 @@
 
     /* For Development Site (dev 2) */
     config.accountShortName = 'forio-dev';
-<<<<<<< HEAD
     config.projectShortName = 'libs-v3-test';
     config.apiHost = 'epicenter-dev-2.forio.com';
-=======
-    config.projectShortName = 'epi-v3';
-    config.apiHost = 'epicenter-dev-2.forio.com';
+    // config.projectShortName = 'epi-v3';
     // config.authOverride = 'Bearer {{token}}';
->>>>>>> 70866058
 
     console.log('%c Here’s the version', 'font-size: 20px; color: #FB15B9FF;', version);
 }
