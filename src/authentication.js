--- conflicted
+++ resolved
@@ -7,10 +7,6 @@
     try {
         identification.session = undefined;
         await channelManager.disconnect();
-<<<<<<< HEAD
-        config.identification = undefined;
-=======
->>>>>>> 0443ab0e
     } catch (err) {
         throw new utility.EpicenterError('Encountered error while logging out');
     }
@@ -30,11 +26,7 @@
         });
     await logout();
 
-<<<<<<< HEAD
-    config.identification = response.body;
-=======
     identification.session = response.body;
->>>>>>> 0443ab0e
     return response;
 }
 
@@ -51,11 +43,7 @@
         });
     await logout();
 
-<<<<<<< HEAD
-    config.identification = response.body;
-=======
     identification.session = response.body;
->>>>>>> 0443ab0e
     return response;
 }
 
@@ -67,29 +55,17 @@
         .withProjectShortName(projectShortName)
         .get('/registration/sso');
 
-<<<<<<< HEAD
-    config.identification = response.body;
-=======
     identification.session = response.body;
->>>>>>> 0443ab0e
     return response;
 }
 
 export async function getSession() {
     const response = await new Router().get('/authentication');
 
-<<<<<<< HEAD
-    config.identification = response.body;
-=======
     identification.session = response.body;
->>>>>>> 0443ab0e
     return response;
 }
 
 export function getLocalSession() {
-<<<<<<< HEAD
-    return config.identification;
-=======
     return identification.session;
->>>>>>> 0443ab0e
 }