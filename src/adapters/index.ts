--- conflicted
+++ resolved
@@ -19,11 +19,8 @@
 import * as taskAdapter from './task';
 import * as chatAdapter from './chat';
 import * as consensusAdapter from './consensus';
-<<<<<<< HEAD
 import * as somebodyAdapter from './somebody';
-=======
 import * as matchmakerAdapter from './matchmaker';
->>>>>>> ef876616
 import { default as cometdAdapter } from './cometd';
 import { default as Channel } from './channel';
 
@@ -50,10 +47,7 @@
     worldAdapter,
     taskAdapter,
     consensusAdapter,
-<<<<<<< HEAD
     somebodyAdapter,
-=======
     matchmakerAdapter,
->>>>>>> ef876616
     Channel,
 };