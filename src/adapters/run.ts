--- conflicted
+++ resolved
@@ -1,18 +1,12 @@
-<<<<<<< HEAD
 import type { UserSession } from 'utils/identification';
-=======
->>>>>>> 70866058
 import type { GenericScope } from 'utils/constants';
 import type { RoutingOptions, Page, GenericSearchOptions } from 'utils/router';
 
 import {
     Router, identification,
     ROLE, SCOPE_BOUNDARY, RITUAL,
-<<<<<<< HEAD
 } from 'utils';
-=======
-} from '../utils';
->>>>>>> 70866058
+
 
 /**
  * Run API adapters -- use this to create, update, delete, and manage your runs
