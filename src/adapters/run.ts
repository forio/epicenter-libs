import type { UserSession } from '../utils/identification';
import type { GenericScope, GenericSearchOptions, Permit, Address } from '../utils/constants';
import type { RoutingOptions, Page } from '../utils/router';
import type { PseudonymReadOutView } from './user';

import {
    Router,
    identification,
    ROLE,
    SCOPE_BOUNDARY,
    RITUAL,
    EpicenterError,
    parseFilterInput,
} from '../utils';

// Generic type parameters for Run variables and metadata
export type RunVariables = Record<string, unknown>;
export type RunMetadata = Record<string, unknown>;

export interface V2ModelContext {
    variables?: Record<string, VariableOptions>;
    externalFunctions?: Record<string, WireExternalFunction>;
    modelVersion?: number;
    mappedFiles?: Record<string, string>;
    control?: ExcelModelControl | JavaModelControl | PowersimModelControl | VensimModelControl;
    language?: string;
    protections?: Protections;
    restorations?: Restorations;
    version: string;
    workerImage?: string;
    dependencies?: (AptExternalDependency | CranExternalDependency | GitExternalDependency | JuliaExternalDependency | NpmExternalDependency | PypiExternalDependency | ShellExternalDependency)[];
    operations?: Record<string, OperationOptions>;
    defaults?: ModelContextDefaults;
    enableStateCache?: boolean;
    redirectStandardOut?: boolean;
    startDebugger?: boolean;
    inceptionGracePeriodSeconds?: number;
    minimumLogLevel?: string;
    events?: Record<string, EventOptions>;
}

export interface ModelContext extends V2ModelContext {}

export interface VariableOptions {
    resetDecision?: boolean;
    dialect?: string;
    save?: boolean;
    reportPer?: number;
    sensitivity?: boolean;
    reportOffset?: number;
}

export interface WireExternalFunction {
    route?: Route;
    arguments?: string;
    objectType: 'wire';
}

export interface Route {
    service?: string;
    version?: number;
}

export interface ExcelModelControl {
    autoRecalculate?: boolean;
    objectType: 'excel';
}

export interface JavaModelControl {
    executable?: string;
    objectType: 'java';
}

export interface PowersimModelControl {
    minimizeMemoryFootprint?: boolean;
    objectType: 'powersim';
}

export interface VensimModelControl {
    sensitivityControl?: 'SensitivityControl';
    extensionModule?: string;
    objectType: 'vensim';
}

export interface Protections {
    guards: (InputGuard | OverwriteGuard | PrivilegeGuard | RelativeGuard | RoleGuard)[];
}

export interface InputGuard {
    regex: string;
    operand?: string;
    operator?: string;
    objectType: 'input';
}

export interface OverwriteGuard {
    regex: string;
    dialect?: string;
    initial: string;
    objectType: 'overwrite';
}

export interface PrivilegeGuard {
    regex: string;
    read: string;
    domain: string;
    grant: string;
    write: string;
    execute: string;
    objectType: 'privilege';
}

export interface RelativeGuard {
    regex: string;
    dialect?: string;
    value: string;
    operator: string;
    key: string;
    objectType: 'relative';
}

export interface RoleGuard {
    regex: string;
    role: string;
    domain: string;
    grant: string;
    objectType: 'role';
}

export interface Restorations {
    rewind?: RewindMarker;
    log?: string;
    assembly?: (ReplayRestoration | SnapshotRestoration)[];
}

export interface RewindMarker {
    name?: string;
    destructible?: boolean;
    arguments?: Record<string, unknown>;
}

export interface ReplayRestoration {
    replay: {
        operations?: ReplayOperation[];
    };
}

export interface ReplayOperation {
    targetType: string;
    operationType: string;
    targetKey: string;
}

export interface SnapshotRestoration {
    variables?: string[];
    objectType: 'snapshot';
}

export interface AptExternalDependency {
    package?: string;
    repository?: string;
    version?: string;
    objectType: 'apt';
}

export interface CranExternalDependency {
    package?: string;
    version?: string;
    objectType: 'cran';
}

export interface GitExternalDependency {
    url?: string;
    script?: string;
    objectType: 'git';
}

export interface JuliaExternalDependency {
    package?: string;
    version?: string;
    objectType: 'julia';
}

export interface NpmExternalDependency {
    package?: string;
    version?: string;
    objectType: 'npm';
}

export interface PypiExternalDependency {
    package?: string;
    version?: string;
    objectType: 'pypi';
}

export interface ShellExternalDependency {
    script?: string;
    objectType: 'shell';
}

export interface OperationOptions {
    timeoutSeconds?: number;
    inert?: boolean;
}

export interface ModelContextDefaults {
    variables?: VariableOptions;
    operations?: OperationOptions;
    events?: EventOptions;
}

export interface EventOptions {
    timeoutSeconds?: number;
}

export interface V1ExecutionContext {
    presets?: Record<string, Record<string, unknown>>;
    mappedFiles?: Record<string, string>;
    version: string;
    tool?: StellaModelTool | VensimModelTool;
};

export interface ExecutionContext extends V1ExecutionContext {}

export interface StellaModelTool {
    objectType: 'stella';
    gameMode?: boolean;
}

export interface VensimModelTool {
    objectType: 'vensim';
    sensitivityMode?: boolean;
    cinFiles?: string[];
}

export enum MORPHOLOGY {
    MANY = 'MANY',
    PROXY = 'PROXY',
    SINGULAR = 'SINGULAR',
}

export interface ProcActionable {
    name: string;
    arguments?: unknown[];
    objectType: 'execute';
}

export interface GetActionable {
    name: string;
    objectType: 'get';
}

export interface SetActionable {
    name: string;
    value: unknown;
    objectType: 'set';
}

export type Actionable =
    | ProcActionable
    | GetActionable
    | SetActionable;


export type RunReadOutView<
    V extends object = RunVariables,
    M extends object = RunMetadata,
> = {
    cluster?: string;
    hidden?: boolean;
    modelVersion?: number;
    lastOperated?: string;
    modelLanguage?: string;
    perpetual?: boolean;
    cloud?: string;
    metaData?: M;
    grammar?: string;
    trackingKey?: string;
    scope: { userKey?: string } & GenericScope;
    executionContext?: V1ExecutionContext;
    allowChannel?: boolean;
    marked?: boolean;
    variables?: V;
    address?: Address;
    tombstone?: string;
    morphology?: string;
    modelFile?: string;
    created?: string;
    runKey: string;
    permit?: Permit;
    closed?: boolean;
    lastModified?: string;
    runState?: string;
    user?: PseudonymReadOutView;
};

export type RunCreateOptions = {
    readLock?: keyof typeof ROLE;
    writeLock?: keyof typeof ROLE;
    ephemeral?: boolean;
    trackingKey?: string;
    modelContext?: ModelContext;
    executionContext?: ExecutionContext;
    allowChannel?: boolean;
} & RoutingOptions;

export type RunStrategy =
    | 'reuse-across-sessions'
    | 'reuse-never'
    | 'reuse-by-tracking-key'
    | 'multiplayer';

/**
 * Creates a run. By default, all runs are created with the user's ID (`userKey`), except in the case of world-scoped runs.
 * If no permit is specified, platform will assign a default determined by the session user type and the scope boundary.
 * For a participant creating a run, the default readLock/writeLock is `USER/USER`, unless that run is scoped to a world,
 * in which case `PARTICIPANT/FACILITATOR` is the default. Admins and facilitators/reviewers have their own defaults.
 * Base URL: POST `https://forio.com/api/v3/{ACCOUNT}/{PROJECT}/run`
 *
 * @example
 * import { runAdapter, SCOPE_BOUNDARY } from 'epicenter-libs';
 * await runAdapter.create('model.py', {
 *     scopeBoundary: SCOPE_BOUNDARY.GROUP,
 *     scopeKey: '0000017dd3bf540e5ada5b1e058f08f20461'
 * });
 *
 * @param model                         Name of your model file
 * @param scope                         Scope associated with your run
 * @param scope.scopeBoundary           Scope boundary, defines the type of scope; See [scope boundary](#SCOPE_BOUNDARY) for all types
 * @param scope.scopeKey                Scope key, a unique identifier tied to the scope. E.g., if your `scopeBoundary` is `GROUP`, your `scopeKey` will be your `groupKey`; for `EPISODE`, `episodeKey`, etc.
 * @param [optionals]                   Optional arguments; pass network call options overrides here. Special arguments specific to this method are listed below if they exist.
 * @param [optionals.readLock]          Read permission role; one of the strings defined in ROLE
 * @param [optionals.writeLock]         Write permission role; one of the strings defined in ROLE
 * @param [optionals.ephemeral]         Used for testing. If true, the run will only exist so long as its in memory; makes it so that nothing is written to the database, history, or variables.
 * @param [optionals.trackingKey]       Tracking key
 * @param [optionals.modelContext]      .ctx2 file overrides, this is not tracked by clone operations
 * @param [optionals.executionContext]  Carries arguments for model file worker on model initialization. This is tracked by clone operations.
 * @param [optionals.allowChannel]      Opt into push notifications for this resource. Applicable to projects with phylogeny >= SILENT
 * @returns promise that resolves to the newly created run
 */
export async function create<
    V extends object = RunVariables,
    M extends object = RunMetadata,
>(
    model: string,
    scope: { userKey?: string } & GenericScope,
    optionals: RunCreateOptions = {},
): Promise<RunReadOutView<V, M>> {
    const { scopeBoundary, scopeKey, userKey } = scope;
    const {
        readLock,
        writeLock,
        ephemeral,
        trackingKey,
        modelContext,
        executionContext,
        allowChannel,
        ...routingOptions
    } = optionals;

    const { WORLD } = SCOPE_BOUNDARY;
    const session = identification.session as UserSession;

    const hasPermit = readLock || writeLock;
    const headers = Object.assign(
        {},
        routingOptions.headers,
        hasPermit ? { 'X-Forio-Confirmation': true } : {},
    );
    const permit = hasPermit ? { readLock, writeLock } : undefined;

    return await new Router()
        .post('/run', {
            body: {
                scope: {
                    scopeBoundary,
                    scopeKey,
                    userKey: scopeBoundary === WORLD ?
                        undefined :
                        userKey ?? session?.userKey,
                },
                permit,
                morphology: 'MANY',
                trackingKey,
                modelFile: model,
                modelContext: modelContext || {/* Is not recorded for clone. Overrides model ctx2 file. */},
                executionContext: executionContext || {/* Affected by clone. Carries arguments for model file worker on model initialization */},
                ephemeral,
                allowChannel,
            },
            ...routingOptions,
            headers,
        }).then(({ body }) => body);
}


/**
 * Creates a project scoped run
 * Base URL: POST `https://forio.com/api/v3/{ACCOUNT}/{PROJECT}/run/singular`
 *
 * @example
 * import { runAdapter } from 'epicenter-libs';
 * await runAdapter.createSingular('model.py');
 *
 * @param model                         Name of your model file
 * @param [optionals]                   Optional arguments; pass network call options overrides here. Special arguments specific to this method are listed below if they exist.
 * @param [optionals.readLock]          Read permission role; one of the strings defined in ROLE
 * @param [optionals.writeLock]         Write permission role; one of the strings defined in ROLE
 * @param [optionals.ephemeral]         Used for testing. If true, the run will only exist so long as its in memory; makes it so that nothing is written to the database, history, or variables.
 * @param [optionals.modelContext]      .ctx2 file overrides, this is not tracked by clone operations
 * @param [optionals.executionContext]  Carries arguments for model file worker on model initialization. This is tracked by clone operations.
 * @returns promise that resolves to the newly created run
 */
export async function createSingular<
    V extends object = RunVariables,
    M extends object = RunMetadata,
>(
    model: string,
    optionals: RunCreateOptions = {},
): Promise<RunReadOutView<V, M>> {
    const {
        readLock, writeLock, ephemeral,
        modelContext, executionContext,
        ...routingOptions
    } = optionals;

    const hasPermit = readLock || writeLock;
    const headers = Object.assign(
        {},
        routingOptions.headers,
        hasPermit ? { 'X-Forio-Confirmation': true } : {},
    );
    const permit = hasPermit ? { readLock, writeLock } : undefined;

    return await new Router()
        .post('/run/singular', {
            body: {
                modelFile: model,
                permit,
                modelContext: modelContext || {/* Is not recorded for clone. Overrides model ctx2 file. */},
                executionContext: executionContext || {/* Affected by clone. Carries arguments for model file worker on model initialization */},
                ephemeral,
            },
            ...routingOptions,
            headers,
        }).then(({ body }) => body);
}


/**
 * Gets the singular run's runKey
 * Base URL: GET `https://forio.com/api/v3/{ACCOUNT}/{PROJECT}/run/singular/key`
 *
 * @example
 * import { runAdapter } from 'epicenter-libs';
 * const runKey = await runAdapter.getSingularRunKey();
 *
 * @param [optionals]   Optional arguments; pass network call options overrides here.
 * @returns promise that resolves to a runKey
 */
export async function getSingularRunKey(
    optionals: RoutingOptions = {},
): Promise<number> {
    return await new Router()
        .get('/run/singular/key', optionals)
        .then(({ body }) => body);
}


/**
 * Clone a run
 * Base URL: POST `https://forio.com/api/v3/{ACCOUNT}/{PROJECT}/run/clone/{RUN_KEY}`
 *
 * @example
 * import { runAdapter } from 'epicenter-libs';
 * const clonedRun = await runAdapter.clone('00000173078afb05b4ae4c726637167a1a9e');
 *
 * @param runKey                        Run key for the run you want to clone
 * @param [optionals]                   Optional arguments; pass network call options overrides here. Special arguments specific to this method are listed below if they exist.
 * @param [optionals.ephemeral]         Used for testing. If true, the run will only exist so long as its in memory; makes it so that nothing is written to the database, history, or variables.
 * @param [optionals.trackingKey]       Tracking key
 * @param [optionals.modelContext]      .ctx2 file overrides, this is not tracked by clone operations
 * @param [optionals.executionContext]  Carries arguments for model file worker on model initialization. This is tracked by clone operations.
 * @returns promise that resolves to the cloned run
 */
export async function clone(
    runKey: string,
    optionals: {
        ephemeral?: boolean;
        trackingKey?: string;
        modelContext?: ModelContext;
        executionContext?: ExecutionContext;
    } & RoutingOptions = {},
): Promise<RunReadOutView> {
    const {
        ephemeral, trackingKey, modelContext = {}, executionContext = {},
        ...routingOptions
    } = optionals;
    return await new Router()
        .post(`/run/clone/${runKey}`, {
            body: {
                trackingKey,
                modelContext,
                executionContext,
                ephemeral,
            },
            ...routingOptions,
        }).then(({ body }) => body);
}


/**
 * Restore a run into memory
 * Base URL: POST `https://forio.com/api/v3/{ACCOUNT}/{PROJECT}/run/restore/{RUN_KEY}`
 *
 * @example
 * import { runAdapter } from 'epicenter-libs';
 * const restoredRun = await runAdapter.restore('00000173078afb05b4ae4c726637167a1a9e');
 *
 * @param runKey                        Run key for the run you want to restore
 * @param [optionals]                   Optional arguments; pass network call options overrides here. Special arguments specific to this method are listed below if they exist.
 * @param [optionals.ephemeral]         Used for testing. If true, the run will only exist so long as its in memory; makes it so that nothing is written to the database, history, or variables.
 * @param [optionals.modelContext]      .ctx2 file overrides, this is not tracked by clone operations
 * @param [optionals.executionContext]  Carries arguments for model file worker on model initialization. This is tracked by clone operations.
 * @returns promise that resolves to the restored run
 */
export async function restore(
    runKey: string,
    optionals: {
        ephemeral?: boolean;
        modelContext?: ModelContext;
        executionContext?: ExecutionContext;
    } & RoutingOptions = {},
): Promise<RunReadOutView> {
    const {
        ephemeral,
        modelContext = {},
        executionContext = {},
        ...routingOptions
    } = optionals;
    return await new Router()
        .post(`/run/restore/${runKey}`, {
            body: {
                modelContext,
                executionContext,
                ephemeral,
            },
            ...routingOptions,
        }).then(({ body }) => body);
}


/**
 * Rewind a run by a specified number of steps
 * Base URL: POST `https://forio.com/api/v3/{ACCOUNT}/{PROJECT}/run/rewind/{RUN_KEY}`
 *
 * @example
 * import { runAdapter } from 'epicenter-libs';
 * const rewoundRun = await runAdapter.rewind('00000173078afb05b4ae4c726637167a1a9e', 5);
 *
 * @param runKey                        Run key for the run you want to rewind
 * @param steps                         Number of steps to rewind
 * @param [optionals]                   Optional arguments; pass network call options overrides here. Special arguments specific to this method are listed below if they exist.
 * @param [optionals.ephemeral]         Used for testing. If true, the run will only exist so long as its in memory; makes it so that nothing is written to the database, history, or variables.
 * @param [optionals.modelContext]      .ctx2 file overrides, this is not tracked by clone operations
 * @returns promise that resolves to the rewound run
 */
export async function rewind(
    runKey: string,
    steps: number,
    optionals: {
        ephemeral?: boolean;
        modelContext?: ModelContext;
    } & RoutingOptions = {},
): Promise<RunReadOutView> {
    const {
        ephemeral,
        modelContext = {},
        ...routingOptions
    } = optionals;
    return await new Router()
        .post(`/run/rewind/${runKey}`, {
            body: {
                rewindCount: steps,
                modelContext,
                ephemeral,
            },
            ...routingOptions,
        }).then(({ body }) => body);
}


/**
 * Updates a run's attributes
 * Base URL: PATCH `https://forio.com/api/v3/{ACCOUNT}/{PROJECT}/run/{RUN_KEY}`
 *
 * @example
 * import { runAdapter } from 'epicenter-libs';
 * const updatedRun = await runAdapter.update('00000173078afb05b4ae4c726637167a1a9e', {
 *    readLock: 'FACILITATOR',
 *    writeLock: 'FACILITATOR',
 *    marked: true,
 *    hidden: false,
 * });
 *
 * @param runKey                Key associated with the run
 * @param update                Object with the key-value pairs you would like to update
 * @param update.readLock       Read permission role; one of the strings defined in ROLE
 * @param update.writeLock      Write permission role; one of the strings defined in ROLE
 * @param update.trackingKey    Tracking key for the run
 * @param update.marked         Whether the run is marked (analogous to v2's 'saved')
 * @param update.hidden         Whether the run is hidden (analogous to v2's 'trashed')
 * @param update.closed         Closed is a flag that means do not restore, the run is done, no more play
 * @param update.allowChannel   Opt into push notifications for this resource. Applicable to projects with phylogeny >= SILENT
 * @param [optionals]           Optional arguments; pass network call options overrides here
 * @returns promise that resolve to the updated run
 */
export async function update(
    runKey: string,
    update: {
        readLock?: keyof typeof ROLE;
        writeLock?: keyof typeof ROLE;
        trackingKey?: string;
        marked?: boolean;
        hidden?: boolean;
        closed?: boolean;
        allowChannel?: boolean;
    },
    optionals: RoutingOptions = {},
): Promise<RunReadOutView> {
    const {
        readLock,
        writeLock,
        trackingKey,
        marked,
        hidden,
        closed,
        allowChannel,
    } = update;
    const hasMultiple = Array.isArray(runKey) && runKey.length > 1;
    const uriComponent = hasMultiple ? '' : `/${runKey.length === 1 ? runKey[0] : runKey}`;
    const permit = (readLock || writeLock) ? { readLock, writeLock } : undefined;

    return await new Router()
        .withSearchParams(hasMultiple ? { runKey } : '')
        .patch(`/run${uriComponent}`, {
            body: {
                permit,
                trackingKey,
                marked,
                hidden,
                closed,
                allowChannel,
            },
            ...optionals,
        }).then(({ body }) => body);
}


/**
 * *Does not actually delete the run*. The run is instead removed from memory. This can be used as a means of preserving server CPUs, and should be used when you do not expect to perform any additional actions that would bring the run back into memory.
 * Base URL: DELETE `https://forio.com/api/v3/{ACCOUNT}/{PROJECT}/run/{RUN_KEY}`
 *
 * @example
 * import { runAdapter } from 'epicenter-libs';
 * await runAdapter.remove('00000173078afb05b4ae4c726637167a1a9e');
 *
 * @param runKey        Key associated with the run
 * @param [optionals]   Optional arguments; pass network call options overrides here.
 * @returns promise that resolve to undefined if successful
 */
export async function remove(
    runKey: string,
    optionals: RoutingOptions = {},
): Promise<void> {
    return await new Router()
        .delete(`/run/${runKey}`, optionals)
        .then(({ body }) => body);
}


/**
 * Gets a specific run by its runKey
 * Base URL: GET `https://forio.com/api/v3/{ACCOUNT}/{PROJECT}/run/{RUN_KEY}`
 *
 * @example
 * import { runAdapter } from 'epicenter-libs';
 * const run = await runAdapter.get('00000173078afb05b4ae4c726637167a1a9e');
 *
 * @param runKey        Key associated with the run
 * @param [optionals]   Optional arguments; pass network call options overrides here.
 * @returns promise that resolves to the run
 */
export async function get<
    V extends object = RunVariables,
    M extends object = RunMetadata,
>(
    runKey: string,
    optionals: RoutingOptions = {},
): Promise<RunReadOutView<V, M>> {
    return await new Router()
        .get(`/run/${runKey}`, optionals)
        .then(({ body }) => body);
}


/**
 * Queries for runs.
 * Base URL: GET `https://forio.com/api/v3/{ACCOUNT}/{PROJECT}/run/{SCOPE_BOUNDARY}/{SCOPE_KEY}/{MODEL}` or GET `https://forio.com/api/v3/{ACCOUNT}/{PROJECT}/run/in/{GROUP_NAME}/{MODEL}` or GET `https://forio.com/api/v3/{ACCOUNT}/{PROJECT}/run/in/{GROUP_NAME}/{EPISODE_NAME}/{MODEL}`
 *
 * @example
 * import { runAdapter } from 'epicenter-libs';
 * const page = await runAdapter.query('model.xlsx', {
 *     filter: [
 *         'var.foo|=1|2|3',               // look for runs with a variable 'foo' with the values 1, 2, or 3
 *         'var.score>=24',                // looks for runs with a variable 'score' higher than or equal to 24
 *         'var.certified*=true'           // looks for runs where the variable 'certified' exists,
 *         'run.hidden=false',             // where the run's 'hidden' attribute is false
 *         'meta.classification~=bar-*'    // where the run metadata contains a 'classification' that begins with 'bar-',
 *         'meta.categorization~=*-baz'    // where the run metadata contains a 'categorization' that does not end with '-baz',
 *     ],
 *     sort: ['+run.created']              // sort all findings by the 'created' field (ascending)
 *     variables: ['foo', 'baz'],          // include the run variables for 'foo' and 'baz' in the response
 *     metadata: ['classification']        // include the run metadata for 'classification' in the response
 * });
 *
 * @param model                                 Name of your model file
 * @param searchOptions                         Search options
 * @param [searchOptions.scope.scopeBoundary]   Scope boundary, defines the type of scope; See [scope boundary](#SCOPE_BOUNDARY) for all types
 * @param [searchOptions.scope.scopeKey]        Scope key, a unique identifier tied to the scope. E.g., if your `scopeBoundary` is `GROUP`, your `scopeKey` will be your `groupKey`; for `EPISODE`, `episodeKey`, etc.
 * @param [searchOptions.scope.userKey]         User attached to scope if necessary
 * @param [searchOptions.filter]                List of conditionals to filter for
 * @param [searchOptions.sort]                  List of values to sort by (applies only to run attributes)
 * @param [searchOptions.variables]             List of variables to include with the runs found
 * @param [searchOptions.metadata]              List of metadata to include with the runs found
 * @param [searchOptions.first]                 The index from which we collect our runs from
 * @param [searchOptions.max]                   The maximum number of runs to return (upper limit: 200)
 * @param [searchOptions.timeout]               Number of seconds we're willing to wait for the response from the server
 * @param [searchOptions.includeEpisodes]       Only used for the `run/in/groupName` endpoint
 * @param [optionals]                           Optional arguments; pass network call options overrides here.
 * @returns promise that resolves to a page of runs
 */
export async function query<
    V extends object = RunVariables,
    M extends object = RunMetadata,
>(
    model: string,
    searchOptions: {
        timeout?: number;
        variables?: (keyof V)[];
        metadata?: (keyof M)[];
        scope?: { userKey?: string } & GenericScope;
        groupName?: string;
        episodeName?: string;
        includeEpisodes?: boolean;
    } & GenericSearchOptions,
    optionals: RoutingOptions = {},
): Promise<Page<RunReadOutView<V, M>>> {
    const {
        filter, sort = [], first, max, timeout, variables = [], metadata = [],
        scope, groupName, episodeName, includeEpisodes,
    } = searchOptions;
    const session = identification.session as UserSession;
    const uriComponent = scope ?
        `${scope.scopeBoundary}/${scope.scopeKey}` :
        `in/${groupName ?? session?.groupName}${episodeName ? `/${episodeName}` : ''}`;

    // Handle additional filters that need to be added programmatically
    let finalFilter = filter;
    if (scope?.userKey) {
        const userKeyFilter = `run.userKey=${scope.userKey}`;
        if (Array.isArray(filter)) {
            finalFilter = [...filter, userKeyFilter];
        } else if (typeof filter === 'string') {
            finalFilter = filter ? `${filter};${userKeyFilter}` : userKeyFilter;
        } else if (filter && typeof filter === 'object') {
            // For FilterGroup objects, wrap the existing filter and the userKey filter in an AND group
            finalFilter = {
                type: 'and' as const,
                filters: [filter, userKeyFilter],
            };
        } else {
            finalFilter = [userKeyFilter];
        }
    }

    const searchParams = {
        filter: parseFilterInput(finalFilter),
        sort: sort.join(';') || undefined,
        var: (variables as string[]).join(';') || undefined,
        meta: (metadata as string[]).join(';') || undefined,
        first, max, timeout, includeEpisodes,
    };

    return await new Router()
        .withSearchParams(searchParams)
        .get(`/run/${uriComponent}/${model}`, {
            paginated: true,
            parsePage: (values: RunReadOutView[]) => {
                return values.map((run) => {
                    run.variables = variables.reduce((variableMap, key, index) => {
                        // TODO -- add a test case to run.spec that makes sure it does not error if it receives run w/o 'variables'
                        variableMap[key as keyof V] = run.variables?.[index] as V[keyof V];
                        return variableMap;
                    }, {} as Pick<V, keyof V>);
                    return run;
                });
            },
            ...optionals,
        })
        .then(({ body }) => body);
}


/**
 * Retrieves a model's introspection information based on model file.
 * The exact structure of the information returned varies between model languages, but generally includes information about the model's variables (data type, whether they are user-accessible/writable, etc), named ranges, available model functions. SimLang models also provide "causes" and "effects" for variables, which are ways of describing which variables are affected by changes to other variables.
 * Base URL: GET `https://forio.com/api/v3/{ACCOUNT}/{PROJECT}/run/introspect/model/{MODEL}`
 *
 * @example
 * import { runAdapter } from 'epicenter-libs';
 * const info = await runAdapter.introspect('model.py');
 *
 * @param model         Name of your model file
 * @param [optionals]   Optional arguments; pass network call options overrides here.
 * @returns promise that resolves to an object containing the model's introspection information
 */
export async function introspect(
    model: string,
    optionals: RoutingOptions = {},
): Promise<Record<string, unknown>> {
    return await new Router()
        .get(`/run/introspect/model/${model}`, optionals)
        .then(({ body }) => body);
}


/**
 * Retrieves a model's introspection information based on a run key associated with the model.
 * The exact structure of the information returned varies between model languages, but generally includes information about the model's variables (data type, whether they are user-accessible/writable, etc), named ranges, available model functions. SimLang models also provide "causes" and "effects" for variables, which are ways of describing which variables are affected by changes to other variables.
 * Base URL: GET `https://forio.com/api/v3/{ACCOUNT}/{PROJECT}/run/introspect/{RUN_KEY}`
 *
 * @example
 * import { runAdapter } from 'epicenter-libs';
 * const info = await runAdapter.introspectWithRunKey('00000173078afb05b4ae4c726637167a1a9e');
 *
 * @param runKey        Identifier for your run
 * @param [optionals]   Optional arguments; pass network call options overrides here.
 * @returns promise that resolves to an object containing the model's introspection information
 */
export async function introspectWithRunKey(
    runKey: string,
    optionals: RoutingOptions = {},
): Promise<Record<string, unknown>> {
    return await new Router()
        .get(`/run/introspect/${runKey}`, optionals)
        .then(({ body }) => body);
}


/**
 * Executes an operation on a run.
 * Base URL: POST `https://forio.com/api/v3/{ACCOUNT}/{PROJECT}/run/operation/{RUN_KEY}` or POST `https://forio.com/api/v3/{ACCOUNT}/{PROJECT}/run/operation` (for multiple runs)
 *
 * @example
 * import { runAdapter } from 'epicenter-libs';
 * const result = await runAdapter.operation('00000173078afb05b4ae4c726637167a1a9e', 'simulate', [10]);
 *
 * @param runKey                Identifier for your run
 * @param name                  Name of the operation to execute
 * @param [args]                Arguments to pass to the operation
 * @param [optionals]           Optional arguments; pass network call options overrides here. Special arguments specific to this method are listed below if they exist.
 * @param [optionals.timeout]   Number of seconds we're willing to wait for the response from the server
 * @param [optionals.ritual]    Ritual describing how to store and remove the run from memory; one of the strings defined in RITUAL
 * @returns promise that resolve to the operation's return value
 */
export async function operation(
    runKey: string | string[],
    name: string,
    args: unknown[] = [],
    optionals: {
        timeout?: number;
        ritual?: keyof typeof RITUAL;
    } & RoutingOptions = {},
): Promise<unknown> {
    const {
        timeout, ritual,
        ...routingOptions
    } = optionals;
    const hasMultiple = Array.isArray(runKey) && runKey.length > 1;
    const uriComponent = hasMultiple ? '' : `/${runKey.length === 1 ? runKey[0] : runKey}`;
    const searchParams = hasMultiple ? { runKey, timeout } : { ritual, timeout };

    if (ritual !== RITUAL.EXORCISE && hasMultiple) {
        console.warn(`Detected ritual: ${ritual} usage with multiple runKeys; this not allowed. Defaulting to ritual: EXORCISE`);
    }

    return await new Router()
        .withSearchParams(searchParams)
        .post(`/run/operation${uriComponent}`, {
            body: {
                name,
                arguments: args,
                objectType: 'execute', // TODO: remove this when platform fixes this so that it's not manually required
            },
            ...routingOptions,
        }).then(({ body }) => body);
}

<<<<<<< HEAD
export async function getVariables<V extends object = RunVariables>(
=======

/**
 * Retrieves model variables for a run or runs
 * Base URL: POST `https://forio.com/api/v3/{ACCOUNT}/{PROJECT}/run/variable/{RUN_KEY}` or POST `https://forio.com/api/v3/{ACCOUNT}/{PROJECT}/run/variable` (for multiple runs)
 *
 * @example
 * import { runAdapter } from 'epicenter-libs';
 * // Single runKey
 * const vars = await runAdapter.getVariables('00000173078afb05b4ae4c726637167a1a9e', ['var1', 'var2']);
 * // Multiple runKeys
 * const varsArray = await runAdapter.getVariables(['00000173078afb05b4ae4c726637167a1a9e', '0000017dd3bf540e5ada5b1e058f08f20461'], ['var1', 'var2']);
 *
 * @param runKey                Identifier for your run or runs
 * @param variables             List of variables to retrieve
 * @param [optionals]           Optional arguments; pass network call options overrides here. Special arguments specific to this method are listed below if they exist.
 * @param [optionals.timeout]   Number of seconds we're willing to wait for the response from the server
 * @param [optionals.ritual]    Ritual describing how to store and remove the run from memory; one of the strings defined in RITUAL
 * @param [optionals.ignorable] If true, suppresses errors when variables are not found
 * @returns promise that resolve to an object with the variables and their values
 */
export async function getVariables<V extends RunVariables = RunVariables>(
>>>>>>> ba8393c9
    runKey: string | string[],
    variables: (keyof V)[],
    optionals: {
        timeout?: number;
        ritual?: keyof typeof RITUAL;
        ignorable?: boolean;
    } & RoutingOptions = {},
): Promise<
    | Pick<V, keyof V>
    | { runKey: string; variables: Pick<V, keyof V> }[]
> {
    const {
        timeout, ritual, ignorable,
        ...routingOptions
    } = optionals;
    const hasMultiple = Array.isArray(runKey) && runKey.length > 1;

    if (ritual !== RITUAL.EXORCISE && hasMultiple) {
        console.warn(`Detected ritual: ${ritual} usage with multiple runKeys; this not allowed. Defaulting to ritual: EXORCISE`);
    }

    const mappify = (values: unknown[]): Pick<V, keyof V> => variables.reduce((variableMap, key, index) => {
        variableMap[key as keyof V] = values[index] as V[keyof V];
        return variableMap;
    }, {} as Pick<V, keyof V>);

    const uriComponent = hasMultiple ? '' : `/${runKey.length === 1 ? runKey[0] : runKey}`;
    const include = (variables as string[]).join(';');
    const body = hasMultiple ? { runKey, include, timeout } : { ritual, include, timeout };
    const additional = ignorable ? { ignorable } : {};
    return await new Router()
        .post(`/run/variable${uriComponent}`, {
            body: {
                ...body,
                ...additional,
            },
            ...routingOptions,
        })
        .then(({ body }) => {
            if (hasMultiple) {
                return Object.keys(body).map((runKey) => ({
                    runKey,
                    variables: mappify(body[runKey]),
                }));
            }
            return mappify(body);
        });
}

<<<<<<< HEAD
export async function getVariable<V extends object = RunVariables>(
=======

/**
 * Retrieves model variable(s) for a run or runs
 * Base URL: GET `https://forio.com/api/v3/{ACCOUNT}/{PROJECT}/run/variable/{RUN_KEY}/{VARIABLE}` or POST (for multiple runs/variables)
 *
 * @example
 * import { runAdapter } from 'epicenter-libs';
 * // Single runKey, single variable
 * const value = await runAdapter.getVariable('00000173078afb05b4ae4c726637167a1a9e', 'var1');
 * // Multiple runKeys, multiple variables
 * const varsArray = await runAdapter.getVariable(['00000173078afb05b4ae4c726637167a1a9e', '0000017dd3bf540e5ada5b1e058f08f20461'], ['var1', 'var2']);
 *
 * @param runKey                Identifier for your run or runs
 * @param variable              Variable or list of variables to retrieve
 * @param [optionals]           Optional arguments; pass network call options overrides here. Special arguments specific to this method are listed below if they exist.
 * @param [optionals.timeout]   Number of seconds we're willing to wait for the response from the server
 * @param [optionals.ritual]    Ritual describing how to store and remove the run from memory; one of the strings defined in RITUAL
 * @returns promise that resolve to the variable's value, or an object with the variables and their values
 */
export async function getVariable<V extends RunVariables = RunVariables>(
>>>>>>> ba8393c9
    runKey: string | string[],
    variable: keyof V | (keyof V)[],
    optionals: {
        timeout?: number;
        ritual?: keyof typeof RITUAL;
    } & RoutingOptions = {},
): Promise<
    | V[keyof V]
    | Pick<V, keyof V>
    | { runKey: string; variables: Pick<V, keyof V> }[]
> {
    const { timeout, ritual, ...routingOptions } = optionals;

    if (Array.isArray(runKey) || Array.isArray(variable)) {
        const variables = Array.isArray(variable) ? variable : [variable];
        return getVariables(runKey, variables, optionals);
    }

    return await new Router()
        .withSearchParams({ timeout, ritual })
        .get(`/run/variable/${runKey}/${String(variable)}`, routingOptions)
        .then(({ body }) => body);
}


/**
 * Updates model variables for the run
 * Base URL: PATCH `https://forio.com/api/v3/{ACCOUNT}/{PROJECT}/run/variable/{RUN_KEY}` or PATCH `https://forio.com/api/v3/{ACCOUNT}/{PROJECT}/run/variable` (for multiple runs)
 *
 * @example
 * import { runAdapter } from 'epicenter-libs';
 * const updated = await runAdapter.updateVariables('00000173078afb05b4ae4c726637167a1a9e', {
 *     price: 100,
 *     foo: 'bar',
 * });
 *
 * @param runKey                Identifier for your run
 * @param update                Object with the key-value pairs you would like to update in the model
 * @param [optionals]           Optional arguments; pass network call options overrides here. Special arguments specific to this method are listed below if they exist.
 * @param [optionals.timeout]   Number of seconds we're willing to wait for the response from the server
 * @param [optionals.ritual]    Ritual describing how to store and remove the run from memory; one of the strings defined in RITUAL
 * @returns promise that resolve to an object with the variables and new values that were updated
 */
export async function updateVariables<V extends object = RunVariables>(
    runKey: string | string[],
    update: Partial<V>,
    optionals: {
        timeout?: number;
        ritual?: keyof typeof RITUAL;
    } & RoutingOptions = {},
): Promise<Partial<V>> {
    const {
        timeout, ritual,
        ...routingOptions
    } = optionals;
    const hasMultiple = Array.isArray(runKey) && runKey.length > 1;
    const uriComponent = hasMultiple ? '' : `/${runKey.length === 1 ? runKey[0] : runKey}`;
    const searchParams = hasMultiple ? { runKey, timeout } : { ritual, timeout };

    if (ritual !== RITUAL.EXORCISE && hasMultiple) {
        console.warn(`Detected ritual: ${ritual} usage with multiple runKeys; this not allowed. Defaulting to ritual: EXORCISE`);
    }

    return await new Router()
        .withSearchParams(searchParams)
        .patch(`/run/variable${uriComponent}`, {
            body: update,
            ...routingOptions,
        })
        .then(({ body }) => body);
}

<<<<<<< HEAD
export async function getMetadata<M extends object = RunMetadata>(
=======

/**
 * Retrieves run metadata for a run or runs
 * Base URL: POST `https://forio.com/api/v3/{ACCOUNT}/{PROJECT}/run/meta`
 *
 * @example
 * import { runAdapter } from 'epicenter-libs';
 * // Single runKey
 * const meta = await runAdapter.getMetadata('00000173078afb05b4ae4c726637167a1a9e', ['meta1', 'meta2']);
 * // Multiple runKeys
 * const metaArray = await runAdapter.getMetadata(['00000173078afb05b4ae4c726637167a1a9e', '0000017dd3bf540e5ada5b1e058f08f20461'], ['meta1', 'meta2']);
 *
 * @param runKey                Identifier for your run or runs
 * @param metadata              List of metadata keys to retrieve
 * @param [optionals]           Optional arguments; pass network call options overrides here. Special arguments specific to this method are listed below if they exist.
 * @param [optionals.timeout]   Number of seconds we're willing to wait for the response from the server
 * @returns promise that resolve to an object with the metadata and their values
 */
export async function getMetadata<M extends RunMetadata = RunMetadata>(
>>>>>>> ba8393c9
    runKey: string | string[],
    metadata: (keyof M)[],
    optionals: {
        timeout?: number;
    } & RoutingOptions = {},
): Promise<
    | Pick<M, keyof M>
    | { runKey: string; data: Pick<M, keyof M> }[]
> {
    const {
        ...routingOptions
    } = optionals;
    const include = (metadata as string[]).join(';');
    const hasMultiple = Array.isArray(runKey) && runKey.length > 1;

    const runKeyArg = Array.isArray(runKey) ? runKey : [runKey];
    return await new Router()
        .post('/run/meta', {
            body: {
                include,
                runKey: runKeyArg,
            },
            ...routingOptions,
        })
        .then(({ body }) => {
            const bodyAsArray = Object.keys(body).map((runKey) => ({
                runKey,
                data: body[runKey],
            }));
            return (
                hasMultiple ? bodyAsArray : bodyAsArray?.[0]?.data
            );
        });
}

<<<<<<< HEAD
export async function updateMetadata<M extends object = RunMetadata>(
=======

export interface MetadataFirstPop {
    objectType: 'first';
}

export interface MetadataLastPop {
    objectType: 'last';
}

export interface MetadataAllPop {
    objectType: 'all';
    value?: unknown;
}

export type MetadataPop = MetadataFirstPop | MetadataLastPop | MetadataAllPop;

export interface MetadataUpdate<M extends RunMetadata = RunMetadata> {
    pop?: Partial<Record<keyof M, MetadataPop>>;
    set?: Partial<M>;
    push?: Partial<M>;
}

/**
 * Updates run metadata for a run or runs
 * Base URL: PATCH `https://forio.com/api/v3/{ACCOUNT}/{PROJECT}/run/meta/{RUN_KEY}` or PATCH `https://forio.com/api/v3/{ACCOUNT}/{PROJECT}/run/meta` (for multiple runs)
 *
 * @example
 * import { runAdapter } from 'epicenter-libs';
 * // Set metadata values
 * const updated = await runAdapter.updateMetadata('00000173078afb05b4ae4c726637167a1a9e', {
 *     set: {
 *         classification: 'new-classification',
 *         categorization: 'new-categorization',
 *     },
 * });
 * // Push values to array metadata
 * const pushed = await runAdapter.updateMetadata('00000173078afb05b4ae4c726637167a1a9e', {
 *     push: {
 *         history: 'new-entry',
 *     },
 * });
 * // Pop values from array metadata
 * const popped = await runAdapter.updateMetadata('00000173078afb05b4ae4c726637167a1a9e', {
 *     pop: {
 *         history: { objectType: 'last' },
 *     },
 * });
 *
 * @param runKey                Identifier for your run or runs
 * @param update                Metadata update operations
 * @param [update.set]          Key-value pairs to set in the metadata
 * @param [update.push]         Key-value pairs to push to array metadata
 * @param [update.pop]          Keys with pop operations (first, last, or all) to remove from array metadata
 * @param [optionals]           Optional arguments; pass network call options overrides here. Special arguments specific to this method are listed below if they exist.
 * @param [optionals.timeout]   Number of seconds we're willing to wait for the response from the server
 * @returns promise that resolves to an object with the updated metadata
 */
export async function updateMetadata<M extends RunMetadata = RunMetadata>(
>>>>>>> ba8393c9
    runKey: string | string[],
    update: MetadataUpdate<M>,
    optionals: {
        timeout?: number;
    } & RoutingOptions = {},
): Promise<Partial<M>> {
    const {
        timeout,
        ...routingOptions
    } = optionals;
    const hasMultiple = Array.isArray(runKey) && runKey.length > 1;
    const uriComponent = hasMultiple ? '' : `/${runKey.length === 1 ? runKey[0] : runKey}`;
    const searchParams = hasMultiple ? { runKey, timeout } : { timeout };

    return await new Router()
        .withSearchParams(searchParams)
        .patch(`/run/meta${uriComponent}`, {
            body: update,
            ...routingOptions,
        })
        .then(({ body }) => body);
}


/**
 * Executes a list of actions on a run or runs
 * Base URL: POST `https://forio.com/api/v3/{ACCOUNT}/{PROJECT}/run/action/{RUN_KEY}` or POST `https://forio.com/api/v3/{ACCOUNT}/{PROJECT}/run/action` (for multiple runs)
 *
 * @example
 * import { runAdapter } from 'epicenter-libs';
 * const actions = [
 *     { name: 'price', value: 100, 'objectType': 'set' },
 *     { name: 'simulate', arguments: [10], 'objectType': 'execute' },
 * ];
 * // Single runKey
 * const result = await runAdapter.action('00000173078afb05b4ae4c726637167a1a9e', actions);
 * // Multiple runKeys
 * const results = await runAdapter.action(['00000173078afb05b4ae4c726637167a1a9e', '0000017dd3bf540e5ada5b1e058f08f20461'], actions);
 *
 * @param runKey                Identifier for your run or runs
 * @param actionList            List of actions to perform
 * @param [optionals]           Optional arguments; pass network call options overrides here. Special arguments specific to this method are listed below if they exist.
 * @param [optionals.timeout]   Number of seconds we're willing to wait for the response from the server
 * @param [optionals.ritual]    Ritual describing how to store and remove the run from memory; one of the strings defined in RITUAL
 * @returns promise that resolve to an object with the action results
 */
export async function action(
    runKey: string | string[],
    actionList: Actionable[],
    optionals: {
        timeout?: number;
        ritual?: keyof typeof RITUAL;
    } & RoutingOptions = {},
): Promise<Record<string, unknown>> {
    const {
        timeout,
        ritual,
        ...routingOptions
    } = optionals;
    const hasMultiple = Array.isArray(runKey) && runKey.length > 1;
    const uriComponent = hasMultiple ? '' : `/${runKey.length === 1 ? runKey[0] : runKey}`;
    const searchParams = hasMultiple ? { runKey, timeout } : { ritual, timeout };

    if (ritual !== RITUAL.EXORCISE && hasMultiple) {
        console.warn(`Detected ritual: ${ritual} usage with multiple runKeys; this not allowed. Defaulting to ritual: EXORCISE`);
    }

    return await new Router()
        .withSearchParams(searchParams)
        .post(`/run/action${uriComponent}`, {
            body: actionList,
            ...routingOptions,
        })
        .then(({ body }) => body);
}


/**
 * Returns the run associated with the given world key; brings the run into memory, if the run does not exist, it will create it.
 * See `runAdapter.create` for more information about platform-determined default permits.
 * Base URL: POST `https://forio.com/api/v3/{ACCOUNT}/{PROJECT}/run/world/{WORLD_KEY}`
 *
 * @example
 * import { runAdapter } from 'epicenter-libs';
 * const run = await runAdapter.retrieveFromWorld('0000017a445032dc38cb2cecd5fc13708314', 'model.py');
 *
 * @param worldKey                      Key associated with the world you'd like a run from
 * @param model                         Name of model file you'd use to create the run if needed
 * @param [optionals]                   Optional arguments; pass network call options overrides here. Special arguments specific to this method are listed below if they exist.
 * @param [optionals.readLock]          Read permission role; one of the strings defined in ROLE
 * @param [optionals.writeLock]         Write permission role; one of the strings defined in ROLE
 * @param [optionals.ephemeral]         Used for testing. If true, the run will only exist so long as its in memory; makes it so that nothing is written to the database, history, or variables.
 * @param [optionals.trackingKey]       Tracking key
 * @param [optionals.modelContext]      .ctx2 file overrides, this is not tracked by clone operations
 * @param [optionals.executionContext]  Carries arguments for model file worker on model initialization. This is tracked by clone operations.
 * @param [optionals.allowChannel]      Opt into push notifications for this resource. Applicable to projects with phylogeny >= SILENT
 * @returns promise that resolves to the run retrieved from, or created for the world
 */
export async function retrieveFromWorld(
    worldKey: string,
    model: string,
    optionals: {
        readLock?: keyof typeof ROLE;
        writeLock?: keyof typeof ROLE;
        ephemeral?: boolean;
        trackingKey?: string;
        modelContext?: ModelContext;
        executionContext?: ExecutionContext;
        allowChannel?: boolean;
    } & RoutingOptions = {},
): Promise<RunReadOutView> {
    const {
        readLock,
        writeLock,
        ephemeral,
        trackingKey,
        modelContext,
        executionContext,
        allowChannel,
        ...routingOptions
    } = optionals;

    const hasPermit = readLock || writeLock;
    const headers = Object.assign(
        {},
        routingOptions.headers,
        hasPermit ? { 'X-Forio-Confirmation': true } : {},
    );
    const permit = hasPermit ? { readLock, writeLock } : undefined;

    return await new Router()
        .post(`/run/world/${worldKey}`, {
            body: {
                permit,
                morphology: 'MANY',
                trackingKey,
                modelFile: model,
                modelContext: modelContext || {},
                executionContext: executionContext || {},
                ephemeral,
                allowChannel,
            },
            ...routingOptions,
            headers,
        })
        .then(({ body }) => body);
}


/**
 * Removes the run associated with the given world key
 * Base URL: DELETE `https://forio.com/api/v3/{ACCOUNT}/{PROJECT}/run/world/{WORLD_KEY}`
 *
 * @example
 * import { runAdapter } from 'epicenter-libs';
 * await runAdapter.removeFromWorld('0000017a445032dc38cb2cecd5fc13708314');
 *
 * @param worldKey      Key associated with the world
 * @param [optionals]   Optional arguments; pass network call options overrides here.
 * @returns promise that resolves to undefined when successful
 */
export async function removeFromWorld(
    worldKey: string,
    optionals: RoutingOptions = {},
): Promise<void> {
    return await new Router()
        .delete(`/run/world/${worldKey}`, optionals)
        .then(({ body }) => body);
}


/**
 * Queries for and/or creates a run, depending on the strategy provided.
 *
 * 'reuse-across-sessions' -- will get the most recent run for the given scope, creating it if it does not exist
 * 'reuse-never' -- will create a new run every time
 *
 * @example
 * import { runAdapter, SCOPE_BOUNDARY } from 'epicenter-libs';
 * const run = await runAdapter.getWithStrategy(
 *     'reuse-across-sessions',
 *     'model.py',
 *     {
 *         scopeBoundary: SCOPE_BOUNDARY.GROUP,
 *         scopeKey: '0000017dd3bf540e5ada5b1e058f08f20461',
 *     },
 * );
 *
 * @param strategy                      Strategy to use when retrieving the run
 * @param model                         Name of your model file
 * @param scope                         Scope associated with your run
 * @param scope.scopeBoundary           Scope boundary, defines the type of scope; See [scope boundary](#SCOPE_BOUNDARY) for all types
 * @param scope.scopeKey                Scope key, a unique identifier tied to the scope. E.g., if your `scopeBoundary` is `GROUP`, your `scopeKey` will be your `groupKey`; for `EPISODE`, `episodeKey`, etc.
 * @param [optionals]                   Optional arguments; pass network call options overrides here. Special arguments specific to this method are listed below if they exist.
 * @param [optionals.readLock]          Read permission role; one of the strings defined in ROLE
 * @param [optionals.writeLock]         Write permission role; one of the strings defined in ROLE
 * @param [optionals.ephemeral]         Used for testing. If true, the run will only exist so long as its in memory; makes it so that nothing is written to the database, history, or variables.
 * @param [optionals.trackingKey]       Tracking key
 * @param [optionals.modelContext]      .ctx2 file overrides, this is not tracked by clone operations
 * @param [optionals.executionContext]  Carries arguments for model file worker on model initialization. This is tracked by clone operations.
 * @returns promise that resolves to a run
 */
export async function getWithStrategy<
    V extends object = RunVariables,
    M extends object = RunMetadata,
>(
    strategy: RunStrategy,
    model: string,
    scope: GenericScope,
    optionals: {
        // initOperations?: Array<string | { name: string, params?: unknown[]}>,
    } & RunCreateOptions = {},
): Promise<RunReadOutView<V, M>> {
    // const { initOperations = [] } = optionals;
    if (strategy === 'reuse-across-sessions') {
        const searchOptions = {
            scope,
            sort: ['-run.created'],
            max: 1,
        };
        const { values: [lastRun] } = await query<V, M>(model, searchOptions);
        if (!lastRun) {
            const newRun = await create<V, M>(model, scope, optionals);
            // await serial(newRun.runKey, initOperations, optionals = {});
            return newRun;
        }
        return lastRun;
    } else if (strategy === 'reuse-never') {
        const newRun = await create<V, M>(model, scope, optionals);
        // await serial(newRun.runKey, initOperations, optionals = {});
        return newRun;
    } else if (strategy === 'reuse-by-tracking-key') {
        // TBD write out if needed
        // Platform plans to introduce run limits into episode scope, differing from v2's implementation of runLimit via 'reuse-by-tracking-key'
    } else if (strategy === 'multiplayer') {
        // TODO when multiplayer API is ready
        // check the current world for this end user, return the current run for that world (if there is none, create a run for the world)
    }
    throw new EpicenterError('Invalid run strategy.');
}


/**
 * Clone a run into a novel episode scope
 * Base URL: POST `https://forio.com/api/v3/{ACCOUNT}/{PROJECT}/run/migrate/to/{EPISODE_KEY}/{RUN_KEY}`
 *
 * @example
 * import { runAdapter } from 'epicenter-libs';
 * const migratedRun = await runAdapter.migrate(
 *     '00000173078afb05b4ae4c726637167a1a9e',
 *     '0000017dd3bf540e5ada5b1e058f08f20461',
 * );
 *
 * @param runKey                        Source run key for the run you want to copy and migrate
 * @param episodeKey                    Destination episode key for the run's new episode scope
 * @param [optionals]                   Optional arguments; pass network call options overrides here. Special arguments specific to this method are listed below if they exist.
 * @param [optionals.ephemeral]         Used for testing. If true, the run will only exist so long as its in memory; makes it so that nothing is written to the database, history, or variables.
 * @param [optionals.trackingKey]       Tracking key
 * @param [optionals.modelContext]      .ctx2 file overrides, this is not tracked by migrate operations
 * @param [optionals.executionContext]  Carries arguments for model file worker on model initialization. This is tracked by migrate operations.
 * @returns promise that resolves to the migrated run
 */
export async function migrate<
    V extends object = RunVariables,
    M extends object = RunMetadata,
>(
    runKey: string,
    episodeKey: string,
    optionals: {
        ephemeral?: boolean;
        trackingKey?: string;
        modelContext?: ModelContext;
        executionContext?: ExecutionContext;
    } & RoutingOptions = {},
): Promise<RunReadOutView<V, M>> {
    const {
        ephemeral, trackingKey, modelContext = {}, executionContext = {},
        ...routingOptions
    } = optionals;
    return await new Router()
        .post(`/run/migrate/to/${episodeKey}/${runKey}`, {
            body: {
                trackingKey,
                modelContext,
                executionContext,
                ephemeral,
            },
            ...routingOptions,
        }).then(({ body }) => body);
}<|MERGE_RESOLUTION|>--- conflicted
+++ resolved
@@ -907,9 +907,6 @@
         }).then(({ body }) => body);
 }
 
-<<<<<<< HEAD
-export async function getVariables<V extends object = RunVariables>(
-=======
 
 /**
  * Retrieves model variables for a run or runs
@@ -930,8 +927,7 @@
  * @param [optionals.ignorable] If true, suppresses errors when variables are not found
  * @returns promise that resolve to an object with the variables and their values
  */
-export async function getVariables<V extends RunVariables = RunVariables>(
->>>>>>> ba8393c9
+export async function getVariables<V extends object = RunVariables>(
     runKey: string | string[],
     variables: (keyof V)[],
     optionals: {
@@ -981,9 +977,6 @@
         });
 }
 
-<<<<<<< HEAD
-export async function getVariable<V extends object = RunVariables>(
-=======
 
 /**
  * Retrieves model variable(s) for a run or runs
@@ -1003,8 +996,7 @@
  * @param [optionals.ritual]    Ritual describing how to store and remove the run from memory; one of the strings defined in RITUAL
  * @returns promise that resolve to the variable's value, or an object with the variables and their values
  */
-export async function getVariable<V extends RunVariables = RunVariables>(
->>>>>>> ba8393c9
+export async function getVariable<V extends object = RunVariables>(
     runKey: string | string[],
     variable: keyof V | (keyof V)[],
     optionals: {
@@ -1077,9 +1069,6 @@
         .then(({ body }) => body);
 }
 
-<<<<<<< HEAD
-export async function getMetadata<M extends object = RunMetadata>(
-=======
 
 /**
  * Retrieves run metadata for a run or runs
@@ -1098,8 +1087,7 @@
  * @param [optionals.timeout]   Number of seconds we're willing to wait for the response from the server
  * @returns promise that resolve to an object with the metadata and their values
  */
-export async function getMetadata<M extends RunMetadata = RunMetadata>(
->>>>>>> ba8393c9
+export async function getMetadata<M extends object = RunMetadata>(
     runKey: string | string[],
     metadata: (keyof M)[],
     optionals: {
@@ -1135,9 +1123,6 @@
         });
 }
 
-<<<<<<< HEAD
-export async function updateMetadata<M extends object = RunMetadata>(
-=======
 
 export interface MetadataFirstPop {
     objectType: 'first';
@@ -1154,7 +1139,7 @@
 
 export type MetadataPop = MetadataFirstPop | MetadataLastPop | MetadataAllPop;
 
-export interface MetadataUpdate<M extends RunMetadata = RunMetadata> {
+export interface MetadataUpdate<M extends object = RunMetadata> {
     pop?: Partial<Record<keyof M, MetadataPop>>;
     set?: Partial<M>;
     push?: Partial<M>;
@@ -1195,8 +1180,7 @@
  * @param [optionals.timeout]   Number of seconds we're willing to wait for the response from the server
  * @returns promise that resolves to an object with the updated metadata
  */
-export async function updateMetadata<M extends RunMetadata = RunMetadata>(
->>>>>>> ba8393c9
+export async function updateMetadata<M extends object = RunMetadata>(
     runKey: string | string[],
     update: MetadataUpdate<M>,
     optionals: {
