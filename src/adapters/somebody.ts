<<<<<<< HEAD
import type { GenericSearchOptions } from '../utils/constants';
import type { RoutingOptions } from '../utils/router';
import { Router, parseFilterInput } from '../utils';
/**
 * Adds somebody to an account; somebody is a person who is not a user, but whose information is used in a simulation; requires support level authentication
 *
 * Base URL: POST `https://forio.com/api/v3/{accountShortName}/{projectShortName}/somebody`
 *
 * @example
 * const email = 'test@test.com';
 * const optionals = {
 *      givenName: 'Person',
 *      familyName: 'Family',
 *      acountId: '12345',
 * }
 *
 * epicenter.somebodyAdapter.create(email, optionals);
 *
 * @param {string}  email                           Email of the person being added
=======
import type { Page, RoutingOptions } from '../utils/router';
import type { GenericScope } from '../utils/constants';
import { Router } from '../utils';
>>>>>>> 3723bd57

export interface Somebody {
    email: string;
    somebodyKey: string;
    scope: GenericScope;
    familyName?: string;
    givenName?: string;
}

export async function create(
    email: string,
    scope: GenericScope,
    optionals: {
        givenName?: string;
        familyName?: string;
    } & RoutingOptions = {}
): Promise<Somebody> {
    const {
        givenName,
        familyName,
        ...routingOptions
    } = optionals;
    return await new Router()
        .post(
            '/somebody',
            {
                body: {
                    email,
                    givenName,
                    familyName,
                    scope,
                },
                ...routingOptions,
            }
        )
        .then(({ body }) => body);
}

const NOT_FOUND = 404;
export async function get(
    somebodyKey: string,
    optionals: RoutingOptions = {}
<<<<<<< HEAD
): Promise<Record<string, unknown>> {
    const { filter, sort = [], first = 0, max, count = false } = searchOptions;
    const searchParams = {
        filter: parseFilterInput(filter),
        sort: sort.join(';') || undefined,
        first, max, count,
=======
): Promise<Somebody | undefined> {
    return await new Router()
        .get(`/somebody/${somebodyKey}`, optionals)
        .catch((error) => {
            if (error.status === NOT_FOUND) return { body: undefined };
            return Promise.reject(error);
        }).then(({ body }) => body);
}

export async function inScope(
    scope: GenericScope,
    optionals: {
        first?: number,
        max?: number, //max of 300; default of 300
    } & RoutingOptions = {}
): Promise<Page<Somebody> | undefined> {
    const { scopeBoundary, scopeKey } = scope;
    const {
        first, 
        max,
        ...routingOptions
    } = optionals;
    const searchParams = {
        first, max,
>>>>>>> 3723bd57
    };
    return await new Router()
        .withSearchParams(searchParams)
        .get(`/somebody/in/${scopeBoundary}/${scopeKey}`, {
            paginated: true,
            ...routingOptions,
        })
        .catch((error) => {
            if (error.status === NOT_FOUND) return { body: undefined };
            return Promise.reject(error);
        }).then(({ body }) => body);
}

export async function byEmail(
    email: string,
    scope: GenericScope,
    optionals: RoutingOptions = {}
): Promise<Somebody | undefined> {
    const { scopeBoundary, scopeKey } = scope;
    return await new Router()
        .get(`/somebody/with/${scopeBoundary}/${scopeKey}/${email}`, optionals)
        .catch((error) => {
            if (error.status === NOT_FOUND) return { body: undefined };
            return Promise.reject(error);
        }).then(({ body }) => body);
}<|MERGE_RESOLUTION|>--- conflicted
+++ resolved
@@ -1,7 +1,15 @@
-<<<<<<< HEAD
-import type { GenericSearchOptions } from '../utils/constants';
-import type { RoutingOptions } from '../utils/router';
-import { Router, parseFilterInput } from '../utils';
+import type { Page, RoutingOptions } from '../utils/router';
+import type { GenericScope } from '../utils/constants';
+import { Router } from '../utils';
+
+export interface Somebody {
+    email: string;
+    somebodyKey: string;
+    scope: GenericScope;
+    familyName?: string;
+    givenName?: string;
+}
+
 /**
  * Adds somebody to an account; somebody is a person who is not a user, but whose information is used in a simulation; requires support level authentication
  *
@@ -12,25 +20,23 @@
  * const optionals = {
  *      givenName: 'Person',
  *      familyName: 'Family',
- *      acountId: '12345',
  * }
- *
- * epicenter.somebodyAdapter.create(email, optionals);
+ * const scope = {
+ *      scopeBoundary: SCOPE_BOUNDARY.GROUP,
+ *      scopeKey: 'GROUP_KEY'
+ * }
+ * epicenter.somebodyAdapter.create(email, scope, optionals);
  *
  * @param {string}  email                           Email of the person being added
-=======
-import type { Page, RoutingOptions } from '../utils/router';
-import type { GenericScope } from '../utils/constants';
-import { Router } from '../utils';
->>>>>>> 3723bd57
-
-export interface Somebody {
-    email: string;
-    somebodyKey: string;
-    scope: GenericScope;
-    familyName?: string;
-    givenName?: string;
-}
+ * @param scope                                     Scope associated with your run
+ * @param scope.scopeBoundary                       Scope boundary, defines the type of scope; See [scope boundary](#SCOPE_BOUNDARY) for all types
+ * @param scope.scopeKey                            Scope key, a unique identifier tied to the scope. E.g., if your `scopeBoundary` is `GROUP`, your `scopeKey` will be your `groupKey`; for `EPISODE`, `episodeKey`, etc.
+ * @param {object}  [optionals={}]                  Optional parameters
+ * @param {string}  [optionals.givenName]           Given name of new user
+ * @param {string}  [optionals.familyName]          Family name of new user
+ * @param {string}  [optionals.accountId]           Account Id of new user
+ * @returns {somebodyObject}                        Returns a promise that resolves to the newly created somebody
+ */
 
 export async function create(
     email: string,
@@ -65,14 +71,6 @@
 export async function get(
     somebodyKey: string,
     optionals: RoutingOptions = {}
-<<<<<<< HEAD
-): Promise<Record<string, unknown>> {
-    const { filter, sort = [], first = 0, max, count = false } = searchOptions;
-    const searchParams = {
-        filter: parseFilterInput(filter),
-        sort: sort.join(';') || undefined,
-        first, max, count,
-=======
 ): Promise<Somebody | undefined> {
     return await new Router()
         .get(`/somebody/${somebodyKey}`, optionals)
@@ -86,7 +84,7 @@
     scope: GenericScope,
     optionals: {
         first?: number,
-        max?: number, //max of 300; default of 300
+        max?: number, // max of 300; default of 300
     } & RoutingOptions = {}
 ): Promise<Page<Somebody> | undefined> {
     const { scopeBoundary, scopeKey } = scope;
@@ -97,7 +95,6 @@
     } = optionals;
     const searchParams = {
         first, max,
->>>>>>> 3723bd57
     };
     return await new Router()
         .withSearchParams(searchParams)
