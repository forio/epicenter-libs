import { CometD, Message } from 'cometd';
import AckExtension from 'cometd/AckExtension';
import ReloadExtension from 'cometd/ReloadExtension';
import { EpicenterError, identification, isBrowser, errorManager, config } from 'utils/index';
import { channelsEnabled } from 'adapters/project';

const AUTH_TOKEN_KEY = 'com.forio.epicenter.token';

const DISCONNECTED = 'disconnected';
const CONNECTED = 'connected';


class CometdError extends Error {
    status?: number
<<<<<<< HEAD
    information?: Message
=======
    information: Message
>>>>>>> 2b7f2b34
    message: string

    constructor(reply: Message) {
        super();
        const { error = '', successful } = reply;
        if (error && error.includes('403') && !successful) {
            this.status = 401;
        }
        this.information = reply;
        this.message = error;
    }
}

interface CometdReply {
    successful: boolean,
}
interface Subscription {
    channel: string,
};
interface Channel {
    path: string,
}


// TODO -- split this code so that people who don't use channels do not import this by default
// https://levelup.gitconnected.com/code-splitting-for-libraries-bundling-for-npm-with-rollup-1-0-2522c7437697
class CometdAdapter {

    url: string = '';
    customCometd: any;
    defaultCometd: any;
    initialization: Boolean = false;
    subscriptions = new Map();
    state = DISCONNECTED;
    requireAcknowledgement = true;

    get cometd() {
        return this.customCometd || this.defaultCometd;
    }

    async startup(options = { logLevel: 'error' }) {
        const enabled = await channelsEnabled();
        if (!enabled) throw new EpicenterError('Push Channels are not enabled on this project');
        this.defaultCometd = new CometD();

        const { apiProtocol, apiHost, apiVersion } = config;
        this.url = `${apiProtocol}://${apiHost}/push/v${apiVersion}/cometd`;
        this.cometd.registerExtension('ack', new AckExtension());

        if (isBrowser()) {
            this.cometd.registerExtension('reload', new ReloadExtension());

            window.onunload = () => {
                if (this.cometd.getStatus() === CONNECTED) {
                    this.cometd.reload();
                    this.cometd.getTransport().abort();
                }
            };
        }

        // if (isNode()) {
        //     const { adapt } = await import('cometd-nodejs-client');
        //     adapt();
        // }

        this.cometd.configure({
            url: this.url,
            logLevel: options.logLevel,
        });
        return true;
    }

    async reinit(customCometd, options) {
        await this.disconnect();
        this.initialization = false;
        this.customCometd = customCometd;
        return this.init(options);
    }

    async init(options) {
        if (!this.initialization) {
            this.initialization = await this.startup(options);
        }
        return this.initialization;
    }

    // Connects to CometD server
    async handshake(options = {}) {
        await this.init();

        if (this.cometd.getStatus() !== DISCONNECTED) {
            return Promise.resolve();
        }

        const handshakeProps = {};
        const { session } = identification;

        if (session) {
            handshakeProps.ext = {
                [AUTH_TOKEN_KEY]: session.token,
                ack: this.requireAcknowledgement,
            };
        }

        this.cometd.ackEnabled = this.requireAcknowledgement;
        this.cometd.websocketEnabled = true;
        return new Promise((resolve, reject) => this.cometd.handshake(handshakeProps, (handshakeReply) => {
            if (handshakeReply.successful) {
                resolve(handshakeReply);
                return;
            }

            const error = new CometdError(handshakeReply);

            if (options.inert) {
                reject(error);
                return;
            }

            const retry = () => this.handshake({ inert: true });
            try {
                const result = errorManager.handle(error, retry);
                resolve(result);
            } catch (e) {
                reject(e);
            }
        }));
    }

    async disconnect() {
        if (!this.cometd) return Promise.resolve();

        await this.init();
        await this.empty();
        if (this.cometd.getStatus() !== CONNECTED) return Promise.resolve();

        return new Promise((resolve, reject) => this.cometd.disconnect((disconnectReply: CometdReply) => {
            if (!disconnectReply.successful) {
                reject(new EpicenterError('Unable to disconnect from CometD server'));
            } else {
                resolve();
            }
        }));
    }

    async add(channel: Channel | Channel[], update, options = {}) {
        await this.init();
        const channels = [].concat(channel);

        if (this.cometd.getStatus() !== CONNECTED) {
            await this.handshake();
        }
        const subscriptionProps = {};
        const { session } = identification;
        if (session) {
            subscriptionProps.ext = { [AUTH_TOKEN_KEY]: session.token };
        }

        const handleCometdUpdate = ({ data }) => {
            // TODO -- figure out why there's ambiguity here and try to remove it
            data = typeof data === 'string' ? JSON.parse(data) : data;
            return update(data);
        };

        const promises:Promise<Subscription>[] = [];
        this.cometd.batch(() => channels.forEach(({ path }) => promises.push(new Promise((resolve, reject) => {
            const subscription = this.cometd.subscribe(path, handleCometdUpdate, subscriptionProps, (subscribeReply: CometdReply) => {
                if (subscribeReply.successful) {
                    this.subscriptions.set(subscription.channel, subscription);
                    resolve(subscription);
                    return;
                }

                const error = new CometdError(subscribeReply);

                if (options.inert) {
                    reject(error);
                    return;
                }

                const retry = () => this.add(channel, update, { inert: true });
                try {
                    const result = errorManager.handle(error, retry);
                    resolve(result);
                } catch (e) {
                    reject(e);
                }
            });
        }))));
        return promises.length === 1 ?
            Promise.all(promises).then(([res]) => res) :
            Promise.all(promises);
    }

    async publish(channel, content, options = {}) {
        await this.init();
        const channels = [].concat(channel);

        if (this.cometd.getStatus() !== CONNECTED) {
            await this.handshake();
        }
        const { session } = identification;
        const publishProps = {
            ext: session ? { [AUTH_TOKEN_KEY]: session.token } : undefined,
        };
        const promises = [];
        this.cometd.batch(() => channels.forEach(({ path }) => promises.push(new Promise((resolve, reject) => {
            this.cometd.publish(path, content, publishProps, (publishReply: CometdReply) => {
                if (publishReply.successful) {
                    resolve(publishReply);
                    return;
                }

                const error = new CometdError(publishReply);

                if (options.inert) {
                    reject(error);
                    return;
                }

                const retry = () => this.publish(channel, content, { inert: true });
                try {
                    const result = errorManager.handle(error, retry);
                    resolve(result);
                } catch (e) {
                    reject(e);
                }
            });
        }))));
        return promises.length === 1 ?
            Promise.all(promises).then(([res]) => res) :
            Promise.all(promises);
    }

    async remove(subscription) {
        await this.init();
        this.subscriptions.delete(subscription.channel);
        return new Promise((resolve, reject) => this.cometd.unsubscribe(subscription, (unsubscribeReply: CometdReply) => {
            if (unsubscribeReply.successful) {
                resolve(unsubscribeReply);
            }
            const error = new CometdError(unsubscribeReply);
            reject(error);
            /* Not using error handling here yet -- should we? */
        }));
    }

    async empty() {
        await this.init();
        const promises = [];
        this.cometd.batch(() => this.subscriptions.forEach((subscription) => {
            promises.push(this.remove(subscription));
        }));
        return Promise.all(promises);
    }
}
const cometdAdapter = new CometdAdapter();
export default cometdAdapter;
<|MERGE_RESOLUTION|>--- conflicted
+++ resolved
@@ -12,11 +12,7 @@
 
 class CometdError extends Error {
     status?: number
-<<<<<<< HEAD
     information?: Message
-=======
-    information: Message
->>>>>>> 2b7f2b34
     message: string
 
     constructor(reply: Message) {
