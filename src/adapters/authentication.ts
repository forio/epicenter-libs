import { Router, identification } from 'utils/index';
import { cometdAdapter } from 'adapters/index';


interface Credentials {
    handle: string,
    password: string,
    groupKey?: string,
}
interface LoginOptions extends GenericAdapterOptions {
    objectType?: string,
}
interface UpgradeOptions extends GenericAdapterOptions {
    objectType?: string,
    inert?: boolean,
}
interface Session {

}


/**
 * Authentication API adapters -- for authentication
 * @namespace authAdapter
 */


/**
 * Logs out of current Epicenter session.
 *
 * @memberof authAdapter
 * @example
 *
 * epicenter.authAdapter.logout()
 *
 * @returns {Promise}   Promise resolving to successful logout
 */
export async function logout() {
    identification.session = undefined;
    await cometdAdapter.disconnect();
}

export async function login(
    credentials: Credentials,
    optionals: LoginOptions = {}
) {
    const { handle, password, groupKey } = credentials;
    const {
        objectType = 'user',
        accountShortName, projectShortName, server,
    } = optionals;
    const session = await new Router()
        .withServer(server)
        .withAccountShortName(accountShortName)
        .withProjectShortName(projectShortName)
        .post('/authentication', {
            inert: true,
            includeAuthorization: false,
            body: { objectType, handle, password, groupKey: groupKey || undefined },
        }).then(({ body }) => body);
    await logout();
    identification.session = session;
    return session;
}

/**
 * Regenerates your epicenter session with the appropriate context. Allows users to update their session to the correct group, and admins to update their session with the correct account name. Will fail if the user/admin does not already belong to the group/account.
 *
 * @memberof authAdapter
 * @param {string} groupOrAccount   Group key or account name
 * @param {object} [optionals={}]   Optional parameters
 * @returns {Promise}   Promise resolving to successful logout
 */
export async function regenerate(
    groupOrAccount: string,
    optionals: UpgradeOptions = {}
) {
    const {
        objectType = 'user', inert,
        accountShortName, projectShortName, server,
    } = optionals;

    const session = await new Router()
        .withServer(server)
        .withAccountShortName(objectType === 'admin' ? groupOrAccount : accountShortName)
        .withProjectShortName(projectShortName)
        .patch('/authentication', {
            inert,
            body: {
                objectType,
                groupKey: objectType === 'user' ? groupOrAccount : undefined,
            },
        }).then(({ body }) => body);

    await logout();
    identification.session = session;
    return session;
}

export async function sso(optionals: GenericAdapterOptions = {}) {
    const { accountShortName, projectShortName, server } = optionals;

    const session = await new Router()
        .withServer(server)
        .withAccountShortName(accountShortName)
        .withProjectShortName(projectShortName)
        .get('/registration/sso')
        .then(({ body }) => body);

    identification.session = session;
    return session;
}

export async function getSession() {
    const { body } = await new Router().get('/authentication');

    identification.session = body;
    return body;
}

export function getLocalSession() {
    return identification.session;
}

export function setLocalSession(session: Session) {
    return identification.session = session;
}

<<<<<<< HEAD
export async function resetPassword(handle: string, redirectUrl: string, subject: string, optionals: GenericAdapterOptions = {}) {
    const { accountShortName, projectShortName, server } = optionals;
=======
/**
 * Sends a link to reset a user's password to their email
 * Base URL: POST `https://forio.com/api/v3/{accountShortName}/{projectShortName}/authentication/password/user/{handle}`
 *
 * @memberof authAdapter
 * @example
 * const subject = 'Please reset your project for Crafting your Life';
 * const url = 'https://forio.com/app/harvard-test/crafting-your-life';
 * const handle = 'testUser@test.com'
 * epicenter.authAdapter.resetPassword(handle, { redirectURL, subject });
 *
 * @param {string}  handle                          Handle that user would use to login
 * @param {object}  [optionals={}]                  Optional parameters
 * @param {string}  [optionals.redirectURL]         Url to redirect to after password reset is completed. Must be in the forio domain otherwise an error will be thrown
 * @param {string}  [optionals.subject]             The subject of the email that will be sent
 * @param {string}  [optionals.accountShortName]    Name of account (by default will be the account associated with the session)
 * @param {string}  [optionals.projectShortName]    Name of project (by default will be the project associated with the session)
 * @returns {undefined}
 */
export async function resetPassword(
    handle: string,
    optionals: {
        redirectURL?: string,
        subject?: string,
    } & GenericAdapterOptions = {}
): Promise<void> {
    const {
        redirectURL, subject,
        accountShortName, projectShortName, server,
    } = optionals;
>>>>>>> 81dfed90

    return await new Router()
        .withServer(server)
        .withAccountShortName(accountShortName)
        .withProjectShortName(projectShortName)
        .post(`/authentication/password/user/${handle}`, {
            body: {
<<<<<<< HEAD
                redirectUrl,
=======
                redirectUrl: redirectURL,
>>>>>>> 81dfed90
                subject,
            },
        })
        .then(({ body }) => body);
}<|MERGE_RESOLUTION|>--- conflicted
+++ resolved
@@ -126,10 +126,6 @@
     return identification.session = session;
 }
 
-<<<<<<< HEAD
-export async function resetPassword(handle: string, redirectUrl: string, subject: string, optionals: GenericAdapterOptions = {}) {
-    const { accountShortName, projectShortName, server } = optionals;
-=======
 /**
  * Sends a link to reset a user's password to their email
  * Base URL: POST `https://forio.com/api/v3/{accountShortName}/{projectShortName}/authentication/password/user/{handle}`
@@ -160,7 +156,6 @@
         redirectURL, subject,
         accountShortName, projectShortName, server,
     } = optionals;
->>>>>>> 81dfed90
 
     return await new Router()
         .withServer(server)
@@ -168,11 +163,7 @@
         .withProjectShortName(projectShortName)
         .post(`/authentication/password/user/${handle}`, {
             body: {
-<<<<<<< HEAD
-                redirectUrl,
-=======
                 redirectUrl: redirectURL,
->>>>>>> 81dfed90
                 subject,
             },
         })
