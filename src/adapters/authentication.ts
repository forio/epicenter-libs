<<<<<<< HEAD
import {identification, Router} from 'utils/index';
import {cometdAdapter} from 'adapters/index';
=======
import type { RoutingOptions } from '../utils/router';
import type { Session } from '../utils/identification';


import { Router, identification } from '../utils';
import cometdAdapter from './cometd';
>>>>>>> b0f400e3


interface Credentials {
    handle: string,
    password: string,
    groupKey?: string,
}
<<<<<<< HEAD

interface LoginOptions extends GenericAdapterOptions {
    objectType?: string,
}

interface UpgradeOptions extends GenericAdapterOptions {
    objectType?: string,
    inert?: boolean,
}

interface Session {

}

=======
>>>>>>> b0f400e3

/**
 * Authentication API adapters -- for authentication
 * @namespace authAdapter
 */


/**
 * Logs out of current Epicenter session.
 *
 * @memberof authAdapter
 * @example
 *
 * epicenter.authAdapter.logout()
 *
 * @returns {Promise}   Promise resolving to successful logout
 */
export async function logout(): Promise<void> {
    identification.session = undefined;
    await cometdAdapter.disconnect();
}

export async function login(
    credentials: Credentials,
<<<<<<< HEAD
    optionals: LoginOptions = {}
) {
    const {handle, password, groupKey} = credentials;
=======
    optionals: { objectType?: string } & RoutingOptions = {}
): Promise<Session> {
    const { handle, password, groupKey } = credentials;
>>>>>>> b0f400e3
    const {
        objectType = 'user',
        ...routingOptions
    } = optionals;
    const session = await new Router()
        .post('/authentication', {
            inert: true,
            includeAuthorization: false,
<<<<<<< HEAD
            body: {objectType, handle, password, groupKey: groupKey || undefined},
        }).then(({body}) => body);
=======
            body: { objectType, handle, password, groupKey: groupKey || undefined },
            ...routingOptions,
        }).then(({ body }) => body);
>>>>>>> b0f400e3
    await logout();
    identification.session = session;
    return session;
}

/**
 * Regenerates your epicenter session with the appropriate context. Allows users to update their session to the correct group, and admins to update their session with the correct account name. Will fail if the user/admin does not already belong to the group/account.
 *
 * @memberof authAdapter
 * @param {string} groupOrAccount   Group key or account name
 * @param {object} [optionals={}]   Optional parameters
 * @returns {Promise}   Promise resolving to successful logout
 */
export async function regenerate(
    groupOrAccount: string,
    optionals: {
        objectType?: string,
    } & RoutingOptions = {}
): Promise<Session> {
    const {
        objectType = 'user',
        accountShortName,
        ...routingOptions
    } = optionals;

    const session = await new Router()
        .patch('/authentication', {
            accountShortName: objectType === 'admin' ?
                groupOrAccount :
                accountShortName,
            body: {
                objectType,
                groupKey: objectType === 'user' ?
                    groupOrAccount :
                    undefined,
            },
<<<<<<< HEAD
        }).then(({body}) => body);
=======
            ...routingOptions,
        }).then(({ body }) => body);
>>>>>>> b0f400e3

    await logout();
    identification.session = session;
    return session;
}

<<<<<<< HEAD
export async function sso(optionals: GenericAdapterOptions = {}) {
    const {accountShortName, projectShortName, server} = optionals;

    const session = await new Router()
        .withServer(server)
        .withAccountShortName(accountShortName)
        .withProjectShortName(projectShortName)
        .get('/registration/sso')
        .then(({body}) => body);
=======
export async function sso(
    optionals: RoutingOptions = {},
): Promise<Session> {
    const session = await new Router()
        .get('/registration/sso', optionals)
        .then(({ body }) => body);
>>>>>>> b0f400e3

    identification.session = session;
    return session;
}

<<<<<<< HEAD
export async function sendVerificationEmail(handle, subject, redirectUrl) {

    return await new Router()
        .withAccountShortName('epicenter')
        .withProjectShortName('manager')
        .post(`/authentication/verify/${handle}`, {
            body: {subject: subject, redirectUrl: redirectUrl},
        }).then(({body}) => body);
}

export async function getSession() {
    const {body} = await new Router().get('/authentication');

    identification.session = body;``
=======
export async function getSession(): Promise<Session> {
    const { body } = await new Router().get('/authentication');
    identification.session = body;
>>>>>>> b0f400e3
    return body;
}

export function getLocalSession(): Session | undefined {
    return identification.session;
}

export function setLocalSession(session: Session): Session {
    return identification.session = session;
}

/**
 * Sends a link to reset a user's password to their email
 * Base URL: POST `https://forio.com/api/v3/{accountShortName}/{projectShortName}/authentication/password/user/{handle}`
 *
 * @memberof authAdapter
 * @example
 * const subject = 'Please reset your project for Crafting your Life';
 * const url = 'https://forio.com/app/harvard-test/crafting-your-life';
 * const handle = 'testUser@test.com'
 * epicenter.authAdapter.resetPassword(handle, { redirectURL, subject });
 *
 * @param {string}  handle                          Handle that user would use to login
 * @param {object}  [optionals={}]                  Optional parameters
 * @param {string}  [optionals.redirectURL]         Url to redirect to after password reset is completed. Must be in the forio domain otherwise an error will be thrown
 * @param {string}  [optionals.subject]             The subject of the email that will be sent
 * @param {string}  [optionals.accountShortName]    Name of account (by default will be the account associated with the session)
 * @param {string}  [optionals.projectShortName]    Name of project (by default will be the project associated with the session)
 * @returns {undefined}
 */
export async function resetPassword(
    handle: string,
    optionals: {
        redirectURL?: string,
        subject?: string,
    } & RoutingOptions = {}
): Promise<void> {
    const {
        redirectURL, subject,
        ...routingOptions
    } = optionals;

    return await new Router()
        .post(`/authentication/password/user/${handle}`, {
            ...routingOptions,
            body: {
                redirectUrl: redirectURL,
                subject,
            },
        })
        .then(({ body }) => body);
}<|MERGE_RESOLUTION|>--- conflicted
+++ resolved
@@ -1,14 +1,9 @@
-<<<<<<< HEAD
-import {identification, Router} from 'utils/index';
-import {cometdAdapter} from 'adapters/index';
-=======
 import type { RoutingOptions } from '../utils/router';
 import type { Session } from '../utils/identification';
 
 
 import { Router, identification } from '../utils';
 import cometdAdapter from './cometd';
->>>>>>> b0f400e3
 
 
 interface Credentials {
@@ -16,23 +11,6 @@
     password: string,
     groupKey?: string,
 }
-<<<<<<< HEAD
-
-interface LoginOptions extends GenericAdapterOptions {
-    objectType?: string,
-}
-
-interface UpgradeOptions extends GenericAdapterOptions {
-    objectType?: string,
-    inert?: boolean,
-}
-
-interface Session {
-
-}
-
-=======
->>>>>>> b0f400e3
 
 /**
  * Authentication API adapters -- for authentication
@@ -57,15 +35,9 @@
 
 export async function login(
     credentials: Credentials,
-<<<<<<< HEAD
-    optionals: LoginOptions = {}
-) {
-    const {handle, password, groupKey} = credentials;
-=======
     optionals: { objectType?: string } & RoutingOptions = {}
 ): Promise<Session> {
     const { handle, password, groupKey } = credentials;
->>>>>>> b0f400e3
     const {
         objectType = 'user',
         ...routingOptions
@@ -74,14 +46,9 @@
         .post('/authentication', {
             inert: true,
             includeAuthorization: false,
-<<<<<<< HEAD
-            body: {objectType, handle, password, groupKey: groupKey || undefined},
-        }).then(({body}) => body);
-=======
             body: { objectType, handle, password, groupKey: groupKey || undefined },
             ...routingOptions,
         }).then(({ body }) => body);
->>>>>>> b0f400e3
     await logout();
     identification.session = session;
     return session;
@@ -118,61 +85,28 @@
                     groupOrAccount :
                     undefined,
             },
-<<<<<<< HEAD
-        }).then(({body}) => body);
-=======
             ...routingOptions,
         }).then(({ body }) => body);
->>>>>>> b0f400e3
 
     await logout();
     identification.session = session;
     return session;
 }
 
-<<<<<<< HEAD
-export async function sso(optionals: GenericAdapterOptions = {}) {
-    const {accountShortName, projectShortName, server} = optionals;
-
-    const session = await new Router()
-        .withServer(server)
-        .withAccountShortName(accountShortName)
-        .withProjectShortName(projectShortName)
-        .get('/registration/sso')
-        .then(({body}) => body);
-=======
 export async function sso(
     optionals: RoutingOptions = {},
 ): Promise<Session> {
     const session = await new Router()
         .get('/registration/sso', optionals)
         .then(({ body }) => body);
->>>>>>> b0f400e3
 
     identification.session = session;
     return session;
 }
 
-<<<<<<< HEAD
-export async function sendVerificationEmail(handle, subject, redirectUrl) {
-
-    return await new Router()
-        .withAccountShortName('epicenter')
-        .withProjectShortName('manager')
-        .post(`/authentication/verify/${handle}`, {
-            body: {subject: subject, redirectUrl: redirectUrl},
-        }).then(({body}) => body);
-}
-
-export async function getSession() {
-    const {body} = await new Router().get('/authentication');
-
-    identification.session = body;``
-=======
 export async function getSession(): Promise<Session> {
     const { body } = await new Router().get('/authentication');
     identification.session = body;
->>>>>>> b0f400e3
     return body;
 }
 
