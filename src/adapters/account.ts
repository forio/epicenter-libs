--- conflicted
+++ resolved
@@ -5,10 +5,11 @@
  * @namespace accountAdapter
  */
 
-<<<<<<< HEAD
+type Account = FIXME;
+
 export async function createAccount(
-    account: FIXME,
-): Promise<FIXME> {
+    account: Account,
+): Promise<Account> {
     const { objectType = 'personal', name, shortName, adminKey, subscriptionPlan, billingInterval } = account;
     return await new Router()
         .patch('/account', {
@@ -25,8 +26,8 @@
 
 // TODO -- just a copy-paste of create adapter ATM; need to figuure out how to actually use
 export async function updateAccount(
-    account: FIXME,
-): Promise<FIXME> {
+    account: Account,
+): Promise<Account> {
     const { objectType = 'personal', name, shortName, adminKey, subscriptionPlan, billingInterval } = account;
     return await new Router()
         .patch('/account', {
@@ -39,30 +40,6 @@
                 billingInterval,
             },
         }).then(({ body }) => body);
-=======
-interface Account {
-    name: string,
-    objectType: string
-}
-
-export async function createAccount(optionals = {}) {
-    const {objectType = 'personal', name, shortName, adminKey, subscriptionPlan, billingInterval} = optionals;
-    const response = await new Router()
-        .post('/account', {
-            body: {objectType, name, shortName, adminKey, subscriptionPlan, billingInterval},
-        }).then(({body}) => body);
-    return response;
-}
-
-// TODO -- just a copy-paste of create ATM; need to figuure out how to actually use
-export async function updateAccount(optionals = {}) {
-    const {objectType = 'personal', name, shortName, adminKey, subscriptionPlan, billingInterval} = optionals;
-    const response = await new Router()
-        .patch('/account', {
-            body: {objectType, name, shortName, adminKey, subscriptionPlan, billingInterval},
-        }).then(({body}) => body);
-    return response;
->>>>>>> 7ce75a9a
 }
 
 export async function removeAccount(
@@ -80,7 +57,7 @@
         includeAllMembers?: boolean,
         filter?: string,
         first?: number,
-        max?: number
+        max?: number,
     } & GenericAdapterOptions = {},
 ): Promise<Account[]> {
     const {
