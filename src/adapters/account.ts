--- conflicted
+++ resolved
@@ -1,10 +1,5 @@
-<<<<<<< HEAD
 import type { RoutingOptions } from 'utils/router';
 import Router from 'utils/router';
-=======
-import type {RoutingOptions} from '../utils/router';
-import Router from '../utils/router';
->>>>>>> c4b4abc2
 
 /**
  * Account API adapters -- account stuff TODO
