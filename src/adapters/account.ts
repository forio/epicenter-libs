--- conflicted
+++ resolved
@@ -6,7 +6,6 @@
  * @namespace accountAdapter
  */
 
-<<<<<<< HEAD
 interface Account {
     name: string;
     objectType: string;
@@ -31,6 +30,13 @@
     subscriptionPlan: string;
 }
 
+export async function getAccount(accountShortName) {
+    return await new Router()
+        .withAccountShortName(accountShortName)
+        .get('/account')
+        .then(({body}) => body);
+}
+
 export async function createAccount(view: AccountCreateView) {
 
     return await new Router()
@@ -39,27 +45,6 @@
         .post('/account', {
             body: view,
         }).then(({body}) => body);
-=======
-type Account = FIXME;
-
-export async function createAccount(
-    account: Account,
-    optionals: RoutingOptions = {},
-): Promise<Account> {
-    const { objectType = 'personal', name, shortName, adminKey, subscriptionPlan, billingInterval } = account;
-    return await new Router()
-        .patch('/account', {
-            body: {
-                objectType,
-                name,
-                shortName,
-                adminKey,
-                subscriptionPlan,
-                billingInterval,
-            },
-            ...optionals,
-        }).then(({ body }) => body);
->>>>>>> 55a8c118
 }
 
 export async function updateAccount(
@@ -90,13 +75,6 @@
         .then(({body}) => body);
 }
 
-export async function getAccount(accountShortName) {
-    return await new Router()
-        .withAccountShortName(accountShortName)
-        .get('/account')
-        .then(({body}) => body);
-}
-
 export async function teamForAdmin(
     adminKey: string,
     optionals: {
