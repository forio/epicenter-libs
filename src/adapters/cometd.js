--- conflicted
+++ resolved
@@ -1,11 +1,6 @@
 import AckExtension from 'cometd/AckExtension';
 import ReloadExtension from 'cometd/ReloadExtension';
-<<<<<<< HEAD
-import config from '~/config';
-import { EpicenterError, identification, isBrowser, errorManager } from 'utils';
-=======
-import { EpicenterError, identification, isNode, isBrowser, errorManager, config } from 'utils';
->>>>>>> 5fc25ba7
+import { EpicenterError, identification, isBrowser, errorManager, config } from 'utils';
 import { channelsEnabled } from 'adapters/project';
 
 const AUTH_TOKEN_KEY = 'com.forio.epicenter.token';
