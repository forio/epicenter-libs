--- conflicted
+++ resolved
@@ -85,11 +85,7 @@
         }
 
         const handshakeProps = {};
-<<<<<<< HEAD
-        const identity = config.identification;
-=======
         const { session } = identification;
->>>>>>> 0443ab0e
 
         if (session) {
             handshakeProps.ext = {
@@ -142,16 +138,10 @@
         // TODO, after you sort out the publish function, circle back and make sure your publish
         // sends out correctly formatted (i.e., relatively uniform) data for the update functions.
         const subscriptionProps = {};
-<<<<<<< HEAD
-        const identity = config.identification;
-        if (identity) {
-            subscriptionProps.ext = { [AUTH_TOKEN_KEY]: identity.token };
-=======
         const { session } = identification;
         const { path, update } = channel;
         if (session) {
             subscriptionProps.ext = { [AUTH_TOKEN_KEY]: session.token };
->>>>>>> 0443ab0e
         }
         if (this.cometd.getStatus() !== CONNECTED) {
             await this.handshake();
