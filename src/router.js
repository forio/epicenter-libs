import fetch from 'cross-fetch';
import config from './config.js';
import identification from './identification.js';
import errorManager from './error-manager.js';
import { Fault, EpicenterError, Result, toQueryString, prefix } from './utility.js';

const DEFAULT_ACCOUNT_SHORT_NAME = 'epicenter';
const DEFAULT_PROJECT_SHORT_NAME = 'manager';

async function request(url, { method, body, includeAuthorization, inert }) {
    const headers = {
        'Content-type': 'application/json; charset=UTF-8',
    };
<<<<<<< HEAD
    const identity = config.identification;
    if (includeAuthorization && identity) {
        headers.Authorization = `Bearer ${identity.token}`;
=======
    const { session } = identification;
    if (includeAuthorization && session) {
        headers.Authorization = `Bearer ${session.token}`;
>>>>>>> 0443ab0e
    }

    const response = await fetch(url, {
        method: method,
        cache: 'no-cache',
        headers: headers,
        redirect: 'follow',
        body: body ? JSON.stringify(body) : null,
    });

    const contentType = response.headers.get('content-type');
    if (!contentType || !contentType.includes('application/json')) {
        throw new EpicenterError(`Response content-type(${contentType}) does not include 'application/json'`);
    }

    if ((response.status >= 200) && (response.status < 400)) {
        return new Result(response.status, response.headers, await response.json());
    }

    const error = new Fault(response.status, await response.json());
    if (inert) throw error;

    const retry = () => request(url, { method, body, includeAuthorization, inert: true });
    return errorManager.handle(error, retry);
}

export default class Router {
    get server() {
        return this._server;
    }

    set server(value) {
        this._server = value;
    }

    get version() {
        return this._version;
    }

    set version(value) {
        this._version = value;
    }

    get accountShortName() {
        return this._accountShortName;
    }

    set accountShortName(value) {
        this._accountShortName = value;
    }

    get projectShortName() {
        return this._projectShortName;
    }

    set projectShortName(value) {
        this._projectShortName = value;
    }

    get searchParams() {
        return this._searchParams || '';
    }

    set searchParams(value) {
        this._searchParams = toQueryString(value);
    }

    withServer(server) {
        if (server) this.server = server;
        return this;
    }

    withVersion(version) {
        if (version) this.version = version;
        return this;
    }

    withAccountShortName(accountShortName) {
        if (accountShortName) this.accountShortName = accountShortName;
        return this;
    }

    withProjectShortName(projectShortName) {
        if (projectShortName) this.projectShortName = projectShortName;
        return this;
    }

    withSearchParams(searchParams) {
        if (!searchParams) return this;
        const isEmpty = typeof searchParams === 'object' && Object.entries(searchParams).length === 0;
        if (!isEmpty) this.searchParams = searchParams;
        return this;
    }

    async configure() {
        await config.load();
        if (!this.server) this.withServer(`${config.apiScheme}://${config.apiHost}`);
        if (!this.accountShortName) this.withAccountShortName(config.accountShortName);
        if (!this.projectShortName) this.withProjectShortName(config.projectShortName);
        if (!this.version) this.withVersion(config.apiVersion);
    }

    async getURL(uriComponent) {
        await this.configure();
        const url = new URL(`${this.server}`);
        url.pathname = `v${this.version}/${this.accountShortName}/${this.projectShortName}${prefix('/', uriComponent)}`;
        url.search = this.searchParams;
        return url;
    }

    //Network Requests
    async get(uriComponent, options) {
        const url = await this.getURL(uriComponent);
        return request(url, {
            includeAuthorization: true,
            ...options,
            method: 'GET',
        });
    }

    async delete(uriComponent, options) {
        const url = await this.getURL(uriComponent);
        return request(url, {
            includeAuthorization: true,
            ...options,
            method: 'DELETE',
        });
    }

    async patch(uriComponent, options) {
        const url = await this.getURL(uriComponent);
        return request(url, {
            includeAuthorization: true,
            ...options,
            method: 'PATCH',
        });
    }

    async post(uriComponent, options) {
        const url = await this.getURL(uriComponent);
        return request(url, {
            includeAuthorization: true,
            ...options,
            method: 'POST',
        });
    }

    async put(uriComponent, options) {
        const url = await this.getURL(uriComponent);
        return request(url, {
            includeAuthorization: true,
            ...options,
            method: 'PUT',
        });
    }
}<|MERGE_RESOLUTION|>--- conflicted
+++ resolved
@@ -11,15 +11,9 @@
     const headers = {
         'Content-type': 'application/json; charset=UTF-8',
     };
-<<<<<<< HEAD
-    const identity = config.identification;
-    if (includeAuthorization && identity) {
-        headers.Authorization = `Bearer ${identity.token}`;
-=======
     const { session } = identification;
     if (includeAuthorization && session) {
         headers.Authorization = `Bearer ${session.token}`;
->>>>>>> 0443ab0e
     }
 
     const response = await fetch(url, {
