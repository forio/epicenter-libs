--- conflicted
+++ resolved
@@ -116,11 +116,8 @@
     videoAdapter,
     vonageAdapter,
     worldAdapter,
-<<<<<<< HEAD
     somebodyAdapter,
-=======
     matchmakerAdapter,
->>>>>>> ef876616
     Channel,
 } from './adapters';
 
