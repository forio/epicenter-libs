import 'regenerator-runtime/runtime';

/* yes, this string template literal is weird;
 * it's cause rollup's replace does not recogize __VERSION__ as an individual token otherwise */
const version = `Epicenter (v${'__VERSION__'}) for __BUILD__ | Build Date: __DATE__`;


import type { RetryFunction } from './utils/router';
import { authAdapter } from './adapters';
import { errorManager, identification, isBrowser, Fault } from './utils';

const UNAUTHORIZED = 401;
errorManager.registerHandler(
    (error: Fault) => error.status === UNAUTHORIZED && error.code === 'AUTHENTICATION_GROUP_EXPIRED',
    async<T>(error: Fault, retry: RetryFunction<T>) => {
        if (isBrowser() && retry.requestArguments) {
            const { url, method } = retry.requestArguments;
            if (url.toString().includes('/authentication') && method === 'POST') {
                // eslint-disable-next-line no-alert
                alert('This group has expired. Try logging into a different group');
            }
        }
        throw error;
    },
);
errorManager.registerHandler(
    (error) => error.status === UNAUTHORIZED && error.code === 'AUTHENTICATION_INVALIDATED',
    async<T>(error: Fault, retry: RetryFunction<T>) => {
        try {
            const groupKey = identification.session?.groupKey ?? '';
            await authAdapter.regenerate(groupKey, { objectType: 'user', inert: true });
            return await retry();
        } catch (e) {
            await authAdapter.logout();
            throw error;
        }
    }
);


export { version };
export {
    SCOPE_BOUNDARY,
    RITUAL,
    PUSH_CATEGORY,
    ROLE,
} from './utils/constants';

export {
    config,
    errorManager,
    Router,
} from './utils';

export {
    accountAdapter,
    adminAdapter,
    assetAdapter,
<<<<<<< HEAD
    // consensusAdapter,
    emailAdapter,
=======
    authAdapter,
    chatAdapter,
>>>>>>> b0f400e3
    episodeAdapter,
    groupAdapter,
    leaderboardAdapter,
    presenceAdapter,
    projectAdapter,
    recaptchaAdapter,
    runAdapter,
    timeAdapter,
    userAdapter,
    vaultAdapter,
    worldAdapter,
    Channel,
} from './adapters';<|MERGE_RESOLUTION|>--- conflicted
+++ resolved
@@ -56,13 +56,10 @@
     accountAdapter,
     adminAdapter,
     assetAdapter,
-<<<<<<< HEAD
     // consensusAdapter,
     emailAdapter,
-=======
     authAdapter,
     chatAdapter,
->>>>>>> b0f400e3
     episodeAdapter,
     groupAdapter,
     leaderboardAdapter,
