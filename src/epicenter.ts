--- conflicted
+++ resolved
@@ -4,7 +4,6 @@
  * it's cause rollup does not recogize __VERSION__ as an individual token otherwise */
 const version = `Epicenter (v${'__VERSION__'}) for __BUILD__ | Build Date: __DATE__`;
 
-<<<<<<< HEAD
 import type { RetryFunction } from './utils/router';
 import { authAdapter } from './adapters';
 import { errorManager, identification, isBrowser, Fault, EpicenterError } from './utils';
@@ -25,15 +24,6 @@
     },
 );
 errorManager.registerHandler(
-=======
-
-import type { RetryFunction } from './utils/router';
-import { authAdapter } from './adapters';
-import { errorManager, identification, isBrowser, Fault } from './utils';
-
-const UNAUTHORIZED = 401;
-errorManager.registerHandler(
->>>>>>> 70866058
     (error: Fault) => error.status === UNAUTHORIZED && error.code === 'AUTHENTICATION_GROUP_EXPIRED',
     async<T>(error: Fault, retry: RetryFunction<T>) => {
         if (isBrowser() && retry.requestArguments) {
@@ -76,30 +66,19 @@
     PUSH_CATEGORY,
     ROLE,
 } from './utils/constants';
-<<<<<<< HEAD
 /* Utilities */
-=======
-
->>>>>>> 70866058
 export {
     config,
     errorManager,
     Router,
 } from './utils';
-<<<<<<< HEAD
 /* Adapters */
-=======
-
->>>>>>> 70866058
 export {
     accountAdapter,
     adminAdapter,
     assetAdapter,
-<<<<<<< HEAD
-=======
     // consensusAdapter,
     emailAdapter,
->>>>>>> 70866058
     authAdapter,
     chatAdapter,
     episodeAdapter,
